/*
 * Licensed to the Apache Software Foundation (ASF) under one or more
 * contributor license agreements.  See the NOTICE file distributed with
 * this work for additional information regarding copyright ownership.
 * The ASF licenses this file to You under the Apache License, Version 2.0
 * (the "License"); you may not use this file except in compliance with
 * the License.  You may obtain a copy of the License at
 *
 *     http://www.apache.org/licenses/LICENSE-2.0
 *
 * Unless required by applicable law or agreed to in writing, software
 * distributed under the License is distributed on an "AS IS" BASIS,
 * WITHOUT WARRANTIES OR CONDITIONS OF ANY KIND, either express or implied.
 * See the License for the specific language governing permissions and
 * limitations under the License.
 */
package org.apache.nifi.cluster.manager.impl;

import java.io.ByteArrayInputStream;
import java.io.ByteArrayOutputStream;
import java.io.IOException;
import java.io.OutputStream;
import java.io.Serializable;
import java.net.URI;
import java.util.ArrayList;
import java.util.Collection;
import java.util.Collections;
import java.util.Comparator;
import java.util.Date;
import java.util.HashMap;
import java.util.HashSet;
import java.util.LinkedHashMap;
import java.util.LinkedHashSet;
import java.util.List;
import java.util.ListIterator;
import java.util.Map;
import java.util.Queue;
import java.util.Set;
import java.util.Timer;
import java.util.TimerTask;
import java.util.TreeMap;
import java.util.UUID;
import java.util.concurrent.CompletionService;
import java.util.concurrent.ConcurrentHashMap;
import java.util.concurrent.ConcurrentLinkedQueue;
import java.util.concurrent.ConcurrentMap;
import java.util.concurrent.ExecutorCompletionService;
import java.util.concurrent.ExecutorService;
import java.util.concurrent.Executors;
import java.util.concurrent.TimeUnit;
import java.util.concurrent.locks.Lock;
import java.util.concurrent.locks.ReentrantReadWriteLock;
import java.util.regex.Pattern;

import javax.net.ssl.SSLContext;
import javax.ws.rs.HttpMethod;
import javax.ws.rs.WebApplicationException;
import javax.ws.rs.core.StreamingOutput;
import javax.xml.parsers.DocumentBuilder;
import javax.xml.parsers.DocumentBuilderFactory;
import javax.xml.parsers.ParserConfigurationException;
import javax.xml.transform.OutputKeys;
import javax.xml.transform.Transformer;
import javax.xml.transform.TransformerException;
import javax.xml.transform.TransformerFactory;
import javax.xml.transform.dom.DOMSource;
import javax.xml.transform.stream.StreamResult;

import org.apache.commons.lang3.StringUtils;
import org.apache.nifi.admin.service.AuditService;
import org.apache.nifi.annotation.lifecycle.OnAdded;
import org.apache.nifi.annotation.lifecycle.OnRemoved;
import org.apache.nifi.cluster.BulletinsPayload;
import org.apache.nifi.cluster.HeartbeatPayload;
import org.apache.nifi.cluster.context.ClusterContext;
import org.apache.nifi.cluster.context.ClusterContextImpl;
import org.apache.nifi.cluster.event.Event;
import org.apache.nifi.cluster.event.EventManager;
import org.apache.nifi.cluster.firewall.ClusterNodeFirewall;
import org.apache.nifi.cluster.flow.ClusterDataFlow;
import org.apache.nifi.cluster.flow.DaoException;
import org.apache.nifi.cluster.flow.DataFlowManagementService;
import org.apache.nifi.cluster.flow.PersistedFlowState;
import org.apache.nifi.cluster.manager.HttpClusterManager;
import org.apache.nifi.cluster.manager.HttpRequestReplicator;
import org.apache.nifi.cluster.manager.HttpResponseMapper;
import org.apache.nifi.cluster.manager.NodeResponse;
import org.apache.nifi.cluster.manager.exception.ConnectingNodeMutableRequestException;
import org.apache.nifi.cluster.manager.exception.DisconnectedNodeMutableRequestException;
import org.apache.nifi.cluster.manager.exception.IllegalClusterStateException;
import org.apache.nifi.cluster.manager.exception.IllegalNodeDeletionException;
import org.apache.nifi.cluster.manager.exception.IllegalNodeDisconnectionException;
import org.apache.nifi.cluster.manager.exception.IllegalNodeReconnectionException;
import org.apache.nifi.cluster.manager.exception.IneligiblePrimaryNodeException;
import org.apache.nifi.cluster.manager.exception.NoConnectedNodesException;
import org.apache.nifi.cluster.manager.exception.NoResponseFromNodesException;
import org.apache.nifi.cluster.manager.exception.NodeDisconnectionException;
import org.apache.nifi.cluster.manager.exception.NodeReconnectionException;
import org.apache.nifi.cluster.manager.exception.PrimaryRoleAssignmentException;
import org.apache.nifi.cluster.manager.exception.SafeModeMutableRequestException;
import org.apache.nifi.cluster.manager.exception.UnknownNodeException;
import org.apache.nifi.cluster.manager.exception.UriConstructionException;
import org.apache.nifi.cluster.node.Node;
import org.apache.nifi.cluster.node.Node.Status;
import org.apache.nifi.cluster.protocol.ConnectionRequest;
import org.apache.nifi.cluster.protocol.ConnectionResponse;
import org.apache.nifi.cluster.protocol.Heartbeat;
import org.apache.nifi.cluster.protocol.NodeBulletins;
import org.apache.nifi.cluster.protocol.NodeIdentifier;
import org.apache.nifi.cluster.protocol.ProtocolException;
import org.apache.nifi.cluster.protocol.ProtocolHandler;
import org.apache.nifi.cluster.protocol.StandardDataFlow;
import org.apache.nifi.cluster.protocol.impl.ClusterManagerProtocolSenderListener;
import org.apache.nifi.cluster.protocol.impl.ClusterServicesBroadcaster;
import org.apache.nifi.cluster.protocol.message.ConnectionRequestMessage;
import org.apache.nifi.cluster.protocol.message.ConnectionResponseMessage;
import org.apache.nifi.cluster.protocol.message.ControllerStartupFailureMessage;
import org.apache.nifi.cluster.protocol.message.DisconnectMessage;
import org.apache.nifi.cluster.protocol.message.HeartbeatMessage;
import org.apache.nifi.cluster.protocol.message.NodeBulletinsMessage;
import org.apache.nifi.cluster.protocol.message.PrimaryRoleAssignmentMessage;
import org.apache.nifi.cluster.protocol.message.ProtocolMessage;
import org.apache.nifi.cluster.protocol.message.ProtocolMessage.MessageType;
import org.apache.nifi.cluster.protocol.message.ReconnectionFailureMessage;
import org.apache.nifi.cluster.protocol.message.ReconnectionRequestMessage;
import org.apache.nifi.components.PropertyDescriptor;
import org.apache.nifi.controller.ControllerService;
import org.apache.nifi.controller.Heartbeater;
import org.apache.nifi.controller.ReportingTaskNode;
import org.apache.nifi.controller.StandardFlowSerializer;
import org.apache.nifi.controller.ValidationContextFactory;
import org.apache.nifi.controller.exception.ProcessorLifeCycleException;
import org.apache.nifi.controller.reporting.ClusteredReportingTaskNode;
import org.apache.nifi.controller.reporting.ReportingTaskInstantiationException;
import org.apache.nifi.controller.reporting.ReportingTaskProvider;
import org.apache.nifi.controller.reporting.StandardReportingInitializationContext;
import org.apache.nifi.controller.scheduling.QuartzSchedulingAgent;
import org.apache.nifi.controller.scheduling.StandardProcessScheduler;
import org.apache.nifi.controller.scheduling.TimerDrivenSchedulingAgent;
import org.apache.nifi.controller.service.ControllerServiceLoader;
import org.apache.nifi.controller.service.ControllerServiceNode;
import org.apache.nifi.controller.service.ControllerServiceProvider;
import org.apache.nifi.controller.service.StandardControllerServiceProvider;
import org.apache.nifi.controller.status.ProcessGroupStatus;
import org.apache.nifi.controller.status.RemoteProcessGroupStatus;
import org.apache.nifi.controller.status.history.ComponentStatusRepository;
import org.apache.nifi.controller.status.history.MetricDescriptor;
import org.apache.nifi.controller.status.history.StatusHistory;
import org.apache.nifi.controller.status.history.StatusHistoryUtil;
import org.apache.nifi.controller.status.history.StatusSnapshot;
import org.apache.nifi.diagnostics.GarbageCollection;
import org.apache.nifi.diagnostics.StorageUsage;
import org.apache.nifi.diagnostics.SystemDiagnostics;
import org.apache.nifi.encrypt.StringEncryptor;
import org.apache.nifi.engine.FlowEngine;
import org.apache.nifi.events.BulletinFactory;
import org.apache.nifi.events.VolatileBulletinRepository;
import org.apache.nifi.framework.security.util.SslContextFactory;
import org.apache.nifi.io.socket.multicast.DiscoverableService;
import org.apache.nifi.logging.ComponentLog;
import org.apache.nifi.logging.NiFiLog;
import org.apache.nifi.nar.ExtensionManager;
import org.apache.nifi.nar.NarCloseable;
import org.apache.nifi.nar.NarThreadContextClassLoader;
import org.apache.nifi.processor.SimpleProcessLogger;
import org.apache.nifi.processor.StandardValidationContextFactory;
import org.apache.nifi.remote.RemoteResourceManager;
import org.apache.nifi.remote.RemoteSiteListener;
import org.apache.nifi.remote.SocketRemoteSiteListener;
import org.apache.nifi.remote.cluster.ClusterNodeInformation;
import org.apache.nifi.remote.cluster.NodeInformation;
import org.apache.nifi.remote.protocol.socket.ClusterManagerServerProtocol;
import org.apache.nifi.reporting.Bulletin;
import org.apache.nifi.reporting.BulletinRepository;
import org.apache.nifi.reporting.InitializationException;
import org.apache.nifi.reporting.ReportingInitializationContext;
import org.apache.nifi.reporting.ReportingTask;
import org.apache.nifi.reporting.Severity;
import org.apache.nifi.scheduling.SchedulingStrategy;
import org.apache.nifi.util.DomUtils;
import org.apache.nifi.util.FormatUtils;
import org.apache.nifi.util.NiFiProperties;
import org.apache.nifi.util.ObjectHolder;
import org.apache.nifi.util.ReflectionUtils;
import org.apache.nifi.web.OptimisticLockingManager;
import org.apache.nifi.web.Revision;
import org.apache.nifi.web.UpdateRevision;
import org.apache.nifi.web.api.dto.FlowSnippetDTO;
import org.apache.nifi.web.api.dto.NodeDTO;
import org.apache.nifi.web.api.dto.ProcessGroupDTO;
import org.apache.nifi.web.api.dto.ProcessorDTO;
import org.apache.nifi.web.api.dto.RemoteProcessGroupContentsDTO;
import org.apache.nifi.web.api.dto.RemoteProcessGroupDTO;
import org.apache.nifi.web.api.dto.RemoteProcessGroupPortDTO;
import org.apache.nifi.web.api.dto.provenance.ProvenanceDTO;
import org.apache.nifi.web.api.dto.provenance.ProvenanceEventDTO;
import org.apache.nifi.web.api.dto.provenance.ProvenanceRequestDTO;
import org.apache.nifi.web.api.dto.provenance.ProvenanceResultsDTO;
import org.apache.nifi.web.api.dto.status.ClusterStatusHistoryDTO;
import org.apache.nifi.web.api.dto.status.NodeStatusHistoryDTO;
import org.apache.nifi.web.api.dto.status.StatusHistoryDTO;
import org.apache.nifi.web.api.dto.status.StatusSnapshotDTO;
import org.apache.nifi.web.api.entity.FlowSnippetEntity;
import org.apache.nifi.web.api.entity.ProcessGroupEntity;
import org.apache.nifi.web.api.entity.ProcessorEntity;
import org.apache.nifi.web.api.entity.ProcessorsEntity;
import org.apache.nifi.web.api.entity.ProvenanceEntity;
import org.apache.nifi.web.api.entity.ProvenanceEventEntity;
import org.apache.nifi.web.api.entity.RemoteProcessGroupEntity;
import org.apache.nifi.web.api.entity.RemoteProcessGroupsEntity;
import org.apache.nifi.web.util.WebUtils;
import org.slf4j.Logger;
import org.slf4j.LoggerFactory;
import org.w3c.dom.DOMException;
import org.w3c.dom.Document;
import org.w3c.dom.Element;
import org.w3c.dom.NodeList;
import org.xml.sax.SAXException;
import org.xml.sax.SAXParseException;

import com.sun.jersey.api.client.ClientResponse;
import org.apache.nifi.controller.service.ControllerServiceState;
import org.apache.nifi.web.api.dto.ControllerServiceDTO;
import org.apache.nifi.web.api.dto.ControllerServiceReferencingComponentDTO;
import org.apache.nifi.web.api.dto.ReportingTaskDTO;
import org.apache.nifi.web.api.entity.ControllerServiceEntity;
import org.apache.nifi.web.api.entity.ControllerServiceReferencingComponentsEntity;
import org.apache.nifi.web.api.entity.ControllerServicesEntity;
import org.apache.nifi.web.api.entity.ReportingTaskEntity;
import org.apache.nifi.web.api.entity.ReportingTasksEntity;

/**
 * Provides a cluster manager implementation. The manager federates incoming
 * HTTP client requests to the nodes' external API using the HTTP protocol. The
 * manager also communicates with nodes using the nodes' internal socket
 * protocol.
 *
 * The manager's socket address may broadcasted using multicast if a
 * MulticastServiceBroadcaster instance is set on this instance. The manager
 * instance must be started after setting the broadcaster.
 *
 * The manager may be configured with an EventManager for recording noteworthy
 * lifecycle events (e.g., first heartbeat received, node status change).
 *
 * The start() and stop() methods must be called to initialize and stop the
 * instance.
 *
 * @author unattributed
 */
public class WebClusterManager implements HttpClusterManager, ProtocolHandler, ControllerServiceProvider, ReportingTaskProvider {

    public static final String ROOT_GROUP_ID_ALIAS = "root";
    public static final String BULLETIN_CATEGORY = "Clustering";

    private static final Logger logger = new NiFiLog(LoggerFactory.getLogger(WebClusterManager.class));
    private static final Logger heartbeatLogger = new NiFiLog(LoggerFactory.getLogger("org.apache.nifi.cluster.heartbeat"));

    /**
     * The HTTP header to store a cluster context. An example of what may be
     * stored in the context is a node's auditable actions in response to a
     * cluster request. The cluster context is serialized using Java's
     * serialization mechanism and hex encoded.
     */
    public static final String CLUSTER_CONTEXT_HTTP_HEADER = "X-ClusterContext";

    /**
     * HTTP Header that stores a unique ID for each request that is replicated
     * to the nodes. This is used for logging purposes so that request
     * information, such as timing, can be correlated between the NCM and the
     * nodes
     */
    public static final String REQUEST_ID_HEADER = "X-RequestID";

    /**
     * The HTTP header that the NCM specifies to ask a node if they are able to
     * process a given request. The value is always 150-NodeContinue. The node
     * will respond with 150 CONTINUE if it is able to process the request, 417
     * EXPECTATION_FAILED otherwise.
     */
    public static final String NCM_EXPECTS_HTTP_HEADER = "X-NcmExpects";
    public static final int NODE_CONTINUE_STATUS_CODE = 150;

    /**
     * The HTTP header that the NCM specifies to indicate that a node should
     * invalidate the specified user group. This is done to ensure that user
     * cache is not stale when an administrator modifies a group through the UI.
     */
    public static final String CLUSTER_INVALIDATE_USER_GROUP_HEADER = "X-ClusterInvalidateUserGroup";

    /**
     * The HTTP header that the NCM specifies to indicate that a node should
     * invalidate the specified user. This is done to ensure that user cache is
     * not stale when an administrator modifies a user through the UI.
     */
    public static final String CLUSTER_INVALIDATE_USER_HEADER = "X-ClusterInvalidateUser";

    /**
     * The default number of seconds to respond to a connecting node if the
     * manager cannot provide it with a current data flow.
     */
    private static final int DEFAULT_CONNECTION_REQUEST_TRY_AGAIN_SECONDS = 5;

    public static final String DEFAULT_COMPONENT_STATUS_REPO_IMPLEMENTATION = "org.apache.nifi.controller.status.history.VolatileComponentStatusRepository";

    public static final Pattern PROCESSORS_URI_PATTERN = Pattern.compile("/nifi-api/controller/process-groups/(?:(?:root)|(?:[a-f0-9\\-]{36}))/processors");
    public static final Pattern PROCESSOR_URI_PATTERN = Pattern.compile("/nifi-api/controller/process-groups/(?:(?:root)|(?:[a-f0-9\\-]{36}))/processors/[a-f0-9\\-]{36}");

    public static final Pattern REMOTE_PROCESS_GROUPS_URI_PATTERN = Pattern.compile("/nifi-api/controller/process-groups/(?:(?:root)|(?:[a-f0-9\\-]{36}))/remote-process-groups");
    public static final Pattern REMOTE_PROCESS_GROUP_URI_PATTERN = Pattern.compile("/nifi-api/controller/process-groups/(?:(?:root)|(?:[a-f0-9\\-]{36}))/remote-process-groups/[a-f0-9\\-]{36}");

    public static final Pattern PROCESS_GROUP_URI_PATTERN = Pattern.compile("/nifi-api/controller/process-groups/(?:(?:root)|(?:[a-f0-9\\-]{36}))");
    public static final Pattern TEMPLATE_INSTANCE_URI_PATTERN = Pattern.compile("/nifi-api/controller/process-groups/(?:(?:root)|(?:[a-f0-9\\-]{36}))/template-instance");
    public static final Pattern FLOW_SNIPPET_INSTANCE_URI_PATTERN = Pattern.compile("/nifi-api/controller/process-groups/(?:(?:root)|(?:[a-f0-9\\-]{36}))/snippet-instance");

    public static final String PROVENANCE_URI = "/nifi-api/controller/provenance";
    public static final Pattern PROVENANCE_QUERY_URI = Pattern.compile("/nifi-api/controller/provenance/[a-f0-9\\-]{36}");
    public static final Pattern PROVENANCE_EVENT_URI = Pattern.compile("/nifi-api/controller/provenance/events/[0-9]+");
    
    public static final String CONTROLLER_SERVICES_URI = "/nifi-api/controller/controller-services/node";
    public static final Pattern CONTROLLER_SERVICE_URI_PATTERN = Pattern.compile("/nifi-api/controller/controller-services/node/[a-f0-9\\-]{36}");
    public static final Pattern CONTROLLER_SERVICE_REFERENCES_URI_PATTERN = Pattern.compile("/nifi-api/controller/controller-services/node/[a-f0-9\\-]{36}/references");
    public static final String REPORTING_TASKS_URI = "/nifi-api/controller/reporting-tasks/node";
    public static final Pattern REPORTING_TASK_URI_PATTERN = Pattern.compile("/nifi-api/controller/reporting-tasks/node/[a-f0-9\\-]{36}");
    
    private final NiFiProperties properties;
    private final HttpRequestReplicator httpRequestReplicator;
    private final HttpResponseMapper httpResponseMapper;
    private final DataFlowManagementService dataFlowManagementService;
    private final ClusterManagerProtocolSenderListener senderListener;
    private final OptimisticLockingManager optimisticLockingManager;
    private final StringEncryptor encryptor;
    private final Queue<Heartbeat> pendingHeartbeats = new ConcurrentLinkedQueue<>();
    private final ReentrantReadWriteLock resourceRWLock = new ReentrantReadWriteLock();
    private final ClusterManagerLock readLock = new ClusterManagerLock(resourceRWLock.readLock(), "Read");
    private final ClusterManagerLock writeLock = new ClusterManagerLock(resourceRWLock.writeLock(), "Write");

    private final Set<Node> nodes = new HashSet<>();
    private final ConcurrentMap<String, ReportingTaskNode> reportingTasks = new ConcurrentHashMap<>();

    // null means the dataflow should be read from disk
    private StandardDataFlow cachedDataFlow = null;
    private NodeIdentifier primaryNodeId = null;
    private Timer heartbeatMonitor;
    private Timer heartbeatProcessor;
    private volatile ClusterServicesBroadcaster servicesBroadcaster = null;
    private volatile EventManager eventManager = null;
    private volatile ClusterNodeFirewall clusterFirewall = null;
    private volatile AuditService auditService = null;
    private volatile ControllerServiceProvider controllerServiceProvider = null;

    private final RemoteSiteListener remoteSiteListener;
    private final Integer remoteInputPort;
    private final Boolean remoteCommsSecure;
    private final BulletinRepository bulletinRepository;
    private final String instanceId;
    private final FlowEngine reportingTaskEngine;
    private final Map<NodeIdentifier, ComponentStatusRepository> componentMetricsRepositoryMap = new HashMap<>();
    private final StandardProcessScheduler processScheduler;
    private final long componentStatusSnapshotMillis;

    public WebClusterManager(final HttpRequestReplicator httpRequestReplicator, final HttpResponseMapper httpResponseMapper,
            final DataFlowManagementService dataFlowManagementService, final ClusterManagerProtocolSenderListener senderListener,
            final NiFiProperties properties, final StringEncryptor encryptor, final OptimisticLockingManager optimisticLockingManager) {

        if (httpRequestReplicator == null) {
            throw new IllegalArgumentException("HttpRequestReplicator may not be null.");
        } else if (httpResponseMapper == null) {
            throw new IllegalArgumentException("HttpResponseMapper may not be null.");
        } else if (dataFlowManagementService == null) {
            throw new IllegalArgumentException("DataFlowManagementService may not be null.");
        } else if (senderListener == null) {
            throw new IllegalArgumentException("ClusterManagerProtocolSenderListener may not be null.");
        } else if (properties == null) {
            throw new IllegalArgumentException("NiFiProperties may not be null.");
        }

        // Ensure that our encryptor/decryptor is properly initialized
        this.httpRequestReplicator = httpRequestReplicator;
        this.httpResponseMapper = httpResponseMapper;
        this.dataFlowManagementService = dataFlowManagementService;
        this.properties = properties;
        this.bulletinRepository = new VolatileBulletinRepository();
        this.instanceId = UUID.randomUUID().toString();
        this.senderListener = senderListener;
        this.encryptor = encryptor;
        this.optimisticLockingManager = optimisticLockingManager;
        senderListener.addHandler(this);
        senderListener.setBulletinRepository(bulletinRepository);

        final String snapshotFrequency = properties.getProperty(NiFiProperties.COMPONENT_STATUS_SNAPSHOT_FREQUENCY, NiFiProperties.DEFAULT_COMPONENT_STATUS_SNAPSHOT_FREQUENCY);
        long snapshotMillis;
        try {
            snapshotMillis = FormatUtils.getTimeDuration(snapshotFrequency, TimeUnit.MILLISECONDS);
        } catch (final Exception e) {
            snapshotMillis = FormatUtils.getTimeDuration(NiFiProperties.DEFAULT_COMPONENT_STATUS_SNAPSHOT_FREQUENCY, TimeUnit.MILLISECONDS);
        }
        componentStatusSnapshotMillis = snapshotMillis;

        remoteInputPort = properties.getRemoteInputPort();
        if (remoteInputPort == null) {
            remoteSiteListener = null;
            remoteCommsSecure = null;
        } else {
            // Register the ClusterManagerServerProtocol as the appropriate resource for site-to-site Server Protocol
            RemoteResourceManager.setServerProtocolImplementation(ClusterManagerServerProtocol.RESOURCE_NAME, ClusterManagerServerProtocol.class);
            remoteCommsSecure = properties.isSiteToSiteSecure();
            if (remoteCommsSecure) {
                final SSLContext sslContext = SslContextFactory.createSslContext(properties, false);

                if (sslContext == null) {
                    throw new IllegalStateException("NiFi Configured to allow Secure Site-to-Site communications but the Keystore/Truststore properties are not configured");
                }

                remoteSiteListener = new SocketRemoteSiteListener(remoteInputPort.intValue(), sslContext, this);
            } else {
                remoteSiteListener = new SocketRemoteSiteListener(remoteInputPort.intValue(), null, this);
            }
        }

        reportingTaskEngine = new FlowEngine(8, "Reporting Task Thread");

        processScheduler = new StandardProcessScheduler(new Heartbeater() {
            @Override
            public void heartbeat() {
            }
        }, this, encryptor);
        
        // When we construct the scheduling agents, we can pass null for a lot of the arguments because we are only
        // going to be scheduling Reporting Tasks. Otherwise, it would not be okay.
        processScheduler.setSchedulingAgent(SchedulingStrategy.TIMER_DRIVEN, new TimerDrivenSchedulingAgent(null, reportingTaskEngine, null, encryptor));
        processScheduler.setSchedulingAgent(SchedulingStrategy.CRON_DRIVEN, new QuartzSchedulingAgent(null, reportingTaskEngine, null, encryptor));
        processScheduler.setMaxThreadCount(SchedulingStrategy.TIMER_DRIVEN, 10);
        processScheduler.setMaxThreadCount(SchedulingStrategy.CRON_DRIVEN, 10);
        
        controllerServiceProvider = new StandardControllerServiceProvider(processScheduler);
    }

    public void start() throws IOException {
        writeLock.lock();
        try {

            if (isRunning()) {
                throw new IllegalStateException("Instance is already started.");
            }

            try {
                // setup heartbeat monitoring
                heartbeatMonitor = new Timer("Heartbeat Monitor", /* is daemon */ true);
                heartbeatMonitor.scheduleAtFixedRate(new HeartbeatMonitoringTimerTask(), 0, getHeartbeatMonitoringIntervalSeconds() * 1000);

                heartbeatProcessor = new Timer("Process Pending Heartbeats", true);
                final int processPendingHeartbeatDelay = 1000 * Math.max(1, getClusterProtocolHeartbeatSeconds() / 2);
                heartbeatProcessor.schedule(new ProcessPendingHeartbeatsTask(), processPendingHeartbeatDelay, processPendingHeartbeatDelay);

                // start request replication service
                httpRequestReplicator.start();

                // start protocol service
                senderListener.start();

                // start flow management service
                dataFlowManagementService.start();

                if (remoteSiteListener != null) {
                    remoteSiteListener.start();
                }

                // load flow
                final ClusterDataFlow clusterDataFlow;
                if (dataFlowManagementService.isFlowCurrent()) {
                    clusterDataFlow = dataFlowManagementService.loadDataFlow();
                    cachedDataFlow = clusterDataFlow.getDataFlow();
                    primaryNodeId = clusterDataFlow.getPrimaryNodeId();
                } else {
                    throw new IOException("Flow is not current.");
                }

                final byte[] serializedServices = clusterDataFlow.getControllerServices();
                if ( serializedServices != null && serializedServices.length > 0 ) {
                	ControllerServiceLoader.loadControllerServices(this, new ByteArrayInputStream(serializedServices), encryptor, bulletinRepository, properties.getAutoResumeState());
                }
                
                // start multicast broadcasting service, if configured
                if (servicesBroadcaster != null) {
                    servicesBroadcaster.start();
                }

                // start in safe mode
                executeSafeModeTask();

                // Load and start running Reporting Tasks
                final byte[] serializedReportingTasks = clusterDataFlow.getReportingTasks();
                if ( serializedReportingTasks != null && serializedReportingTasks.length > 0 ) {
                	loadReportingTasks(serializedReportingTasks);
                }
            } catch (final IOException ioe) {
                logger.warn("Failed to initialize cluster services due to: " + ioe, ioe);
                stop();
                throw ioe;
            }

        } finally {
            writeLock.unlock("START");
        }
    }

    public void stop() throws IOException {
        writeLock.lock();
        try {

            // returns true if any service is running
            if (isRunning() == false) {
                throw new IllegalArgumentException("Instance is already stopped.");
            }

            boolean encounteredException = false;

            // stop the heartbeat monitoring
            if (isHeartbeatMonitorRunning()) {
                heartbeatMonitor.cancel();
                heartbeatMonitor = null;
            }

            if (heartbeatProcessor != null) {
                heartbeatProcessor.cancel();
                heartbeatProcessor = null;
            }

            // stop the HTTP request replicator service
            if (httpRequestReplicator.isRunning()) {
                httpRequestReplicator.stop();
            }

            // stop the flow management service
            if (dataFlowManagementService.isRunning()) {
                dataFlowManagementService.stop();
            }

            if (remoteSiteListener != null) {
                remoteSiteListener.stop();
            }

            // stop the protocol listener service
            if (senderListener.isRunning()) {
                try {
                    senderListener.stop();
                } catch (final IOException ioe) {
                    encounteredException = true;
                    logger.warn("Failed to shutdown protocol service due to: " + ioe, ioe);
                }
            }

            // stop the service broadcaster
            if (isBroadcasting()) {
                servicesBroadcaster.stop();
            }

            if ( processScheduler != null ) {
                processScheduler.shutdown();
            }
            
            if (encounteredException) {
                throw new IOException("Failed to shutdown Cluster Manager because one or more cluster services failed to shutdown.  Check the logs for details.");
            }

        } finally {
            writeLock.unlock("STOP");
        }
    }

    public boolean isRunning() {
        readLock.lock();
        try {
            return isHeartbeatMonitorRunning()
                    || httpRequestReplicator.isRunning()
                    || senderListener.isRunning()
                    || dataFlowManagementService.isRunning()
                    || isBroadcasting();
        } finally {
            readLock.unlock("isRunning");
        }
    }

    @Override
    public boolean canHandle(ProtocolMessage msg) {
        return MessageType.CONNECTION_REQUEST == msg.getType()
                || MessageType.HEARTBEAT == msg.getType()
                || MessageType.CONTROLLER_STARTUP_FAILURE == msg.getType()
                || MessageType.BULLETINS == msg.getType()
                || MessageType.RECONNECTION_FAILURE == msg.getType();
    }

    @Override
    public ProtocolMessage handle(final ProtocolMessage protocolMessage) throws ProtocolException {
        switch (protocolMessage.getType()) {
            case CONNECTION_REQUEST:
                return handleConnectionRequest((ConnectionRequestMessage) protocolMessage);
            case HEARTBEAT:
                final HeartbeatMessage heartbeatMessage = (HeartbeatMessage) protocolMessage;

                final Heartbeat original = heartbeatMessage.getHeartbeat();
                final NodeIdentifier originalNodeId = original.getNodeIdentifier();
                final Heartbeat heartbeatWithDn = new Heartbeat(addRequestorDn(originalNodeId, heartbeatMessage.getRequestorDN()), original.isPrimary(), original.isConnected(), original.getPayload());

                handleHeartbeat(heartbeatWithDn);
                return null;
            case CONTROLLER_STARTUP_FAILURE:
                new Thread(new Runnable() {
                    @Override
                    public void run() {
                        handleControllerStartupFailure((ControllerStartupFailureMessage) protocolMessage);
                    }
                }, "Handle Controller Startup Failure Message from " + ((ControllerStartupFailureMessage) protocolMessage).getNodeId()).start();
                return null;
            case RECONNECTION_FAILURE:
                new Thread(new Runnable() {
                    @Override
                    public void run() {
                        handleReconnectionFailure((ReconnectionFailureMessage) protocolMessage);
                    }
                }, "Handle Reconnection Failure Message from " + ((ReconnectionFailureMessage) protocolMessage).getNodeId()).start();
                return null;
            case BULLETINS:
                final NodeBulletinsMessage bulletinsMessage = (NodeBulletinsMessage) protocolMessage;
                handleBulletins(bulletinsMessage.getBulletins());
                return null;
            default:
                throw new ProtocolException("No handler defined for message type: " + protocolMessage.getType());
        }
    }

    /**
     * Services connection requests. If the data flow management service is
     * unable to provide a current copy of the data flow, then the returned
     * connection response will indicate the node should try later. Otherwise,
     * the connection response will contain the the flow and the node
     * identifier.
     *
     * If this instance is configured with a firewall and the request is
     * blocked, then the response will not contain a node identifier.
     *
     * @param request a connection request
     *
     * @return a connection response
     */
    @Override
    public ConnectionResponse requestConnection(final ConnectionRequest request) {
        final boolean lockObtained = writeLock.tryLock(3, TimeUnit.SECONDS);
        if (!lockObtained) {
            // Create try-later response because we are too busy to service the request right now. We do not want
            // to wait long because we want Node/NCM comms to be very responsive
            final int tryAgainSeconds;
            if (dataFlowManagementService.getRetrievalDelaySeconds() <= 0) {
                tryAgainSeconds = DEFAULT_CONNECTION_REQUEST_TRY_AGAIN_SECONDS;
            } else {
                tryAgainSeconds = dataFlowManagementService.getRetrievalDelaySeconds();
            }

            // record event
            final String msg = "Connection requested from node, but manager was too busy to service request.  Instructing node to try again in " + tryAgainSeconds + " seconds.";
            addEvent(request.getProposedNodeIdentifier(), msg);
            addBulletin(request.getProposedNodeIdentifier(), Severity.INFO, msg);

            // return try later response
            return new ConnectionResponse(tryAgainSeconds);
        }

        try {
            // resolve the proposed node identifier to a valid node identifier
            final NodeIdentifier resolvedNodeIdentifier = resolveProposedNodeIdentifier(request.getProposedNodeIdentifier());

            if (isBlockedByFirewall(resolvedNodeIdentifier.getSocketAddress())) {
                // if the socket address is not listed in the firewall, then return a null response
                logger.info("Firewall blocked connection request from node " + resolvedNodeIdentifier);
                return ConnectionResponse.createBlockedByFirewallResponse();
            }

            // get a raw reference to the node (if it doesn't exist, node will be null)
            Node node = getRawNode(resolvedNodeIdentifier.getId());

            // create a new node if necessary and set status to connecting
            if (node == null) {
                node = new Node(resolvedNodeIdentifier, Status.CONNECTING);
                addEvent(node.getNodeId(), "Connection requested from new node.  Setting status to connecting.");
                nodes.add(node);
            } else {
                node.setStatus(Status.CONNECTING);
                addEvent(resolvedNodeIdentifier, "Connection requested from existing node.  Setting status to connecting");
            }

            // record the time of the connection request
            node.setConnectionRequestedTimestamp(new Date().getTime());

            // clear out old heartbeat info
            node.setHeartbeat(null);

            // try to obtain a current flow
            if (dataFlowManagementService.isFlowCurrent()) {
                // if a cached copy does not exist, load it from disk
                if (cachedDataFlow == null) {
                    final ClusterDataFlow clusterDataFlow = dataFlowManagementService.loadDataFlow();
                    cachedDataFlow = clusterDataFlow.getDataFlow();
                    primaryNodeId = clusterDataFlow.getPrimaryNodeId();
                }

                // determine if this node should be assigned the primary role
                final boolean primaryRole;
                if (primaryNodeId == null || primaryNodeId.logicallyEquals(node.getNodeId())) {
                    setPrimaryNodeId(node.getNodeId());
                    addEvent(node.getNodeId(), "Setting primary role in connection response.");
                    primaryRole = true;
                } else {
                    primaryRole = false;
                }

                return new ConnectionResponse(node.getNodeId(), cachedDataFlow, primaryRole, remoteInputPort, remoteCommsSecure, instanceId);
            }

            /*
             * The manager does not have a current copy of the data flow, 
             * so it will instruct the node to try connecting at a later 
             * time.  Meanwhile, the flow will be locked down from user 
             * changes because the node is marked as connecting.
             */

            /*
             * Create try-later response based on flow retrieval delay to give 
             * the flow management service a chance to retrieve a curren flow
             */
            final int tryAgainSeconds;
            if (dataFlowManagementService.getRetrievalDelaySeconds() <= 0) {
                tryAgainSeconds = DEFAULT_CONNECTION_REQUEST_TRY_AGAIN_SECONDS;
            } else {
                tryAgainSeconds = dataFlowManagementService.getRetrievalDelaySeconds();
            }

            // record event
            addEvent(node.getNodeId(), "Connection requested from node, but manager was unable to obtain current flow.  Instructing node to try again in " + tryAgainSeconds + " seconds.");

            // return try later response
            return new ConnectionResponse(tryAgainSeconds);

        } finally {
            writeLock.unlock("requestConnection");
        }
    }

    /**
     * Services reconnection requests for a given node. If the node indicates
     * reconnection failure, then the node will be set to disconnected and if
     * the node has primary role, then the role will be revoked. Otherwise, a
     * reconnection request will be sent to the node, initiating the connection
     * handshake.
     *
     * @param nodeId a node identifier
     *
     * @throws UnknownNodeException if the node does not exist
     * @throws IllegalNodeReconnectionException if the node cannot be
     * reconnected because the node is not disconnected
     * @throws NodeReconnectionException if the reconnection message failed to
     * be sent or the cluster could not provide a current data flow for the
     * reconnection request
     */
    @Override
    public void requestReconnection(final String nodeId, final String userDn) throws UnknownNodeException, IllegalNodeReconnectionException {
        Node node = null;

        final boolean primaryRole;
        final int tryAgainSeconds;

        writeLock.lock();
        try {
            // check if we know about this node and that it is disconnected
            node = getRawNode(nodeId);
            logger.info("Request was made by {} to reconnect node {} to cluster", userDn, node == null ? nodeId : node);

            if (node == null) {
                throw new UnknownNodeException("Node does not exist.");
            } else if (Status.DISCONNECTED != node.getStatus()) {
                throw new IllegalNodeReconnectionException("Node must be disconnected before it can reconnect.");
            }

            // clear out old heartbeat info
            node.setHeartbeat(null);

            // get the dataflow to send with the reconnection request
            if (!dataFlowManagementService.isFlowCurrent()) {
                /* node remains disconnected */
                final String msg = "Reconnection requested for node, but manager was unable to obtain current flow.  Setting node to disconnected.";
                addEvent(node.getNodeId(), msg);
                addBulletin(node, Severity.WARNING, msg);
                throw new NodeReconnectionException("Manager was unable to obtain current flow to provide in reconnection request to node.  Try again in a few seconds.");
            }

            // if a cached copy does not exist, load it from disk
            if (cachedDataFlow == null) {
                final ClusterDataFlow clusterDataFlow = dataFlowManagementService.loadDataFlow();
                cachedDataFlow = clusterDataFlow.getDataFlow();
                primaryNodeId = clusterDataFlow.getPrimaryNodeId();
            }

            node.setStatus(Status.CONNECTING);
            addEvent(node.getNodeId(), "Reconnection requested for node.  Setting status to connecting.");

            // determine if this node should be assigned the primary role
            if (primaryNodeId == null || primaryNodeId.logicallyEquals(node.getNodeId())) {
                setPrimaryNodeId(node.getNodeId());
                addEvent(node.getNodeId(), "Setting primary role in reconnection request.");
                primaryRole = true;
            } else {
                primaryRole = false;
            }

            if (dataFlowManagementService.getRetrievalDelaySeconds() <= 0) {
                tryAgainSeconds = DEFAULT_CONNECTION_REQUEST_TRY_AGAIN_SECONDS;
            } else {
                tryAgainSeconds = dataFlowManagementService.getRetrievalDelaySeconds();
            }
        } catch (final UnknownNodeException | IllegalNodeReconnectionException | NodeReconnectionException une) {
            throw une;
        } catch (final Exception ex) {
            logger.warn("Problem encountered issuing reconnection request to node " + node.getNodeId() + " due to: " + ex, ex);

            node.setStatus(Status.DISCONNECTED);
            final String eventMsg = "Problem encountered issuing reconnection request. Node will remain disconnected: " + ex;
            addEvent(node.getNodeId(), eventMsg);
            addBulletin(node, Severity.WARNING, eventMsg);

            // Exception thrown will include node ID but event/bulletin do not because the node/id is passed along with the message
            throw new NodeReconnectionException("Problem encountered issuing reconnection request to " + node.getNodeId() + ". Node will remain disconnected: " + ex, ex);
        } finally {
            writeLock.unlock("requestReconnection");
        }

        // Asynchronously start attempting reconnection. This is not completely thread-safe, as
        // we do this by releasing the write lock and then obtaining a read lock for each attempt,
        // so we suffer from the ABA problem. However, we are willing to accept the consequences of
        // this situation in order to avoid holding a lock for the entire duration. "The consequences"
        // are that a second thread could potentially be doing the same thing, issuing a reconnection request.
        // However, this is very unlikely to happen, based on the conditions under which we issue a reconnection
        // request. And if we do, the node will simply reconnect multiple times, which is not a big deal.
        requestReconnectionAsynchronously(node, primaryRole, 10, tryAgainSeconds);
    }

    private void requestReconnectionAsynchronously(final Node node, final boolean primaryRole, final int reconnectionAttempts, final int retrySeconds) {
        final Thread reconnectionThread = new Thread(new Runnable() {
            @Override
            public void run() {
                for (int i = 0; i < reconnectionAttempts; i++) {
                    final ReconnectionRequestMessage request = new ReconnectionRequestMessage();

                    try {
                        readLock.lock();
                        try {
                            if (Status.CONNECTING != node.getStatus()) {
                                // the node status has changed. It's no longer appropriate to attempt reconnection.
                                return;
                            }

                            // create the request
                            request.setNodeId(node.getNodeId());
                            request.setDataFlow(cachedDataFlow);
                            request.setPrimary(primaryRole);
                            request.setManagerRemoteSiteCommsSecure(remoteCommsSecure);
                            request.setManagerRemoteSiteListeningPort(remoteInputPort);
                            request.setInstanceId(instanceId);
                        } finally {
                            readLock.unlock("Reconnect " + node.getNodeId());
                        }

                        // Issue a reconnection request to the node.
                        senderListener.requestReconnection(request);

                        node.setConnectionRequestedTimestamp(System.currentTimeMillis());

                        // successfully told node to reconnect -- we're done!
                        return;
                    } catch (final Exception e) {
                        logger.warn("Problem encountered issuing reconnection request to node " + node.getNodeId() + " due to: " + e);
                        if (logger.isDebugEnabled()) {
                            logger.warn("", e);
                        }

                        addBulletin(node, Severity.WARNING, "Problem encountered issuing reconnection request to node " + node.getNodeId() + " due to: " + e);
                    }

                    try {
                        Thread.sleep(1000L * retrySeconds);
                    } catch (final InterruptedException ie) {
                        break;
                    }
                }

                // We failed to reconnect 10 times. We must now mark node as disconnected.
                writeLock.lock();
                try {
                    if (Status.CONNECTING == node.getStatus()) {
                        requestDisconnectionQuietly(node.getNodeId(), "Failed to issue Reconnection Request " + reconnectionAttempts + " times");
                    }
                } finally {
                    writeLock.unlock("Mark node as Disconnected as a result of reconnection failure");
                }
            }
        }, "Reconnect " + node.getNodeId());

        reconnectionThread.start();
    }

    private Map<String, ReportingTaskNode> loadReportingTasks(final byte[] serialized) {
        final Map<String, ReportingTaskNode> tasks = new HashMap<>();

        try {
            final Document document = parse(serialized);

            final NodeList tasksNodes = document.getElementsByTagName("tasks");
            final Element tasksElement = (Element) tasksNodes.item(0);

            //optional properties for all ReportingTasks
            for (final Element taskElement : DomUtils.getChildElementsByTagName(tasksElement, "task")) {
                //add global properties common to all tasks
                Map<String, String> properties = new HashMap<>();

                //get properties for the specific reporting task - id, name, class,
                //and schedulingPeriod must be set
                final String taskId = DomUtils.getChild(taskElement, "id").getTextContent().trim();
                final String taskName = DomUtils.getChild(taskElement, "name").getTextContent().trim();

                final List<Element> schedulingStrategyNodeList = DomUtils.getChildElementsByTagName(taskElement, "schedulingStrategy");
                String schedulingStrategyValue = SchedulingStrategy.TIMER_DRIVEN.name();
                if (schedulingStrategyNodeList.size() == 1) {
                    final String specifiedValue = schedulingStrategyNodeList.get(0).getTextContent();

                    try {
                        schedulingStrategyValue = SchedulingStrategy.valueOf(specifiedValue).name();
                    } catch (final Exception e) {
                        throw new RuntimeException("Cannot start Reporting Task with id " + taskId + " because its Scheduling Strategy does not have a valid value", e);
                    }
                }

                final SchedulingStrategy schedulingStrategy = SchedulingStrategy.valueOf(schedulingStrategyValue);
                final String taskSchedulingPeriod = DomUtils.getChild(taskElement, "schedulingPeriod").getTextContent().trim();
                final String taskClass = DomUtils.getChild(taskElement, "class").getTextContent().trim();

                //optional task-specific properties
                for (final Element optionalProperty : DomUtils.getChildElementsByTagName(taskElement, "property")) {
                    final String name = optionalProperty.getAttribute("name");
                    final String value = optionalProperty.getTextContent().trim();
                    properties.put(name, value);
                }

                //set the class to be used for the configured reporting task
                final ReportingTaskNode reportingTaskNode;
                try {
                    reportingTaskNode = createReportingTask(taskClass, taskId, false);
                } catch (final ReportingTaskInstantiationException e) {
                    logger.error("Unable to load reporting task {} due to {}", new Object[]{taskId, e});
                    if (logger.isDebugEnabled()) {
                        logger.error("", e);
                    }
                    continue;
                }

                final ReportingTask reportingTask = reportingTaskNode.getReportingTask();

                final ComponentLog componentLog = new SimpleProcessLogger(taskId, reportingTask);
                final ReportingInitializationContext config = new StandardReportingInitializationContext(taskId, taskName, 
                        schedulingStrategy, taskSchedulingPeriod, componentLog, this);
                reportingTask.initialize(config);

                final Map<PropertyDescriptor, String> resolvedProps;
                try (final NarCloseable narCloseable = NarCloseable.withNarLoader()) {
                    resolvedProps = new HashMap<>();
                    for (final Map.Entry<String, String> entry : properties.entrySet()) {
                        final PropertyDescriptor descriptor = reportingTask.getPropertyDescriptor(entry.getKey());
                        resolvedProps.put(descriptor, entry.getValue());
                    }
                }

                for (final Map.Entry<PropertyDescriptor, String> entry : resolvedProps.entrySet()) {
                    reportingTaskNode.setProperty(entry.getKey().getName(), entry.getValue());
                }

                processScheduler.schedule(reportingTaskNode);
                tasks.put(reportingTaskNode.getIdentifier(), reportingTaskNode);
            }
        } catch (final SAXException | ParserConfigurationException | IOException | DOMException | NumberFormatException | InitializationException t) {
            logger.error("Unable to load reporting tasks due to {}", new Object[]{t});
            if (logger.isDebugEnabled()) {
                logger.error("", t);
            }
        }

        return tasks;
    }

    
    @Override
    public ReportingTaskNode createReportingTask(final String type, final String id, final boolean firstTimeAdded) throws ReportingTaskInstantiationException {
        if (type == null) {
            throw new NullPointerException();
        }
        ReportingTask task = null;
        final ClassLoader ctxClassLoader = Thread.currentThread().getContextClassLoader();
        try {
            final ClassLoader detectedClassLoader = ExtensionManager.getClassLoader(type);
            final Class<?> rawClass;
            if (detectedClassLoader == null) {
                rawClass = Class.forName(type);
            } else {
                rawClass = Class.forName(type, false, detectedClassLoader);
            }

            Thread.currentThread().setContextClassLoader(detectedClassLoader);
            final Class<? extends ReportingTask> reportingTaskClass = rawClass.asSubclass(ReportingTask.class);
            final Object reportingTaskObj = reportingTaskClass.newInstance();
            task = reportingTaskClass.cast(reportingTaskObj);
        } catch (final ClassNotFoundException | SecurityException | InstantiationException | IllegalAccessException | IllegalArgumentException t) {
            throw new ReportingTaskInstantiationException(type, t);
        } finally {
            if (ctxClassLoader != null) {
                Thread.currentThread().setContextClassLoader(ctxClassLoader);
            }
        }

        final ValidationContextFactory validationContextFactory = new StandardValidationContextFactory(this);
        final ReportingTaskNode taskNode = new ClusteredReportingTaskNode(task, id, processScheduler,
                new ClusteredEventAccess(this), bulletinRepository, controllerServiceProvider, validationContextFactory);
        taskNode.setName(task.getClass().getSimpleName());
        
        reportingTasks.put(id, taskNode);
        if ( firstTimeAdded ) {
            try (final NarCloseable x = NarCloseable.withNarLoader()) {
                ReflectionUtils.invokeMethodsWithAnnotation(OnAdded.class, task);
            } catch (final Exception e) {
                throw new ProcessorLifeCycleException("Failed to invoke On-Added Lifecycle methods of " + task, e);
            }
        }
        
        return taskNode;
    }

    private Document parse(final byte[] serialized) throws SAXException, ParserConfigurationException, IOException {
        final DocumentBuilderFactory docFactory = DocumentBuilderFactory.newInstance();
        final DocumentBuilder builder = docFactory.newDocumentBuilder();

        builder.setErrorHandler(new org.xml.sax.ErrorHandler() {
            @Override
            public void fatalError(final SAXParseException err) throws SAXException {
                logger.error("Config file line " + err.getLineNumber() + ", col " + err.getColumnNumber() + ", uri " + err.getSystemId() + " :message: " + err.getMessage());
                if (logger.isDebugEnabled()) {
                    logger.error("Error Stack Dump", err);
                }
                throw err;
            }

            @Override
            public void error(final SAXParseException err) throws SAXParseException {
                logger.error("Config file line " + err.getLineNumber() + ", col " + err.getColumnNumber() + ", uri " + err.getSystemId() + " :message: " + err.getMessage());
                if (logger.isDebugEnabled()) {
                    logger.error("Error Stack Dump", err);
                }
                throw err;
            }

            @Override
            public void warning(final SAXParseException err) throws SAXParseException {
                logger.warn(" Config file line " + err.getLineNumber() + ", uri " + err.getSystemId() + " : message : " + err.getMessage());
                if (logger.isDebugEnabled()) {
                    logger.warn("Warning stack dump", err);
                }
                throw err;
            }
        });

        // build the docuemnt
        final Document document = builder.parse(new ByteArrayInputStream(serialized));
        return document;
    }

    private void addBulletin(final Node node, final Severity severity, final String msg) {
        addBulletin(node.getNodeId(), severity, msg);
    }

    private void addBulletin(final NodeIdentifier nodeId, final Severity severity, final String msg) {
        bulletinRepository.addBulletin(BulletinFactory.createBulletin(BULLETIN_CATEGORY, severity.toString(),
                nodeId.getApiAddress() + ":" + nodeId.getApiPort() + " -- " + msg));
    }

    /**
     * Services a disconnection request.
     *
     * @param nodeId a node identifier
     * @param userDn the DN of the user requesting the disconnection
     *
     * @throws UnknownNodeException if the node does not exist
     * @throws IllegalNodeDisconnectionException if the node cannot be
     * disconnected due to the cluster's state (e.g., node is last connected
     * node or node is primary)
     * @throws NodeDisconnectionException if the disconnection message fails to
     * be sent.
     */
    @Override
    public void requestDisconnection(final String nodeId, final String userDn) throws UnknownNodeException, IllegalNodeDisconnectionException, NodeDisconnectionException {
        writeLock.lock();
        try {
            // check that the node is known
            final Node node = getNode(nodeId);
            if (node == null) {
                throw new UnknownNodeException("Node does not exist.");
            }
            requestDisconnection(node.getNodeId(), /* ignore last node */ false, "User " + userDn + " Disconnected Node");
        } finally {
            writeLock.unlock("requestDisconnection(String)");
        }
    }

    /**
     * Requests a disconnection to the node with the given node ID, but any
     * exception thrown is suppressed.
     *
     * @param nodeId the node ID
     */
    private void requestDisconnectionQuietly(final NodeIdentifier nodeId, final String explanation) {
        try {
            requestDisconnection(nodeId, /* ignore node check */ true, explanation);
        } catch (final IllegalNodeDisconnectionException | NodeDisconnectionException ex) { /* suppress exception */ }
    }

    /**
     * Issues a disconnection message to the node identified by the given node
     * ID. If the node is not known, then a UnknownNodeException is thrown. If
     * the node cannot be disconnected due to the cluster's state and
     * ignoreLastNodeCheck is false, then a IllegalNodeDisconnectionException is
     * thrown. Otherwise, a disconnection message is issued to the node.
     *
     * Whether the disconnection message is successfully sent to the node, the
     * node is marked as disconnected and if the node is the primary node, then
     * the primary role is revoked.
     *
     * @param nodeId the ID of the node
     * @param ignoreNodeChecks if false, checks will be made to ensure the
     * cluster supports the node's disconnection (e.g., the node is not the last
     * connected node in the cluster; the node is not the primary); otherwise,
     * the request is made regardless of the cluster state
     * @param explanation
     *
     * @throws IllegalNodeDisconnectionException if the node cannot be
     * disconnected due to the cluster's state (e.g., node is last connected
     * node or node is primary). Not thrown if ignoreNodeChecks is true.
     * @throws NodeDisconnectionException if the disconnection message fails to
     * be sent.
     */
    private void requestDisconnection(final NodeIdentifier nodeId, final boolean ignoreNodeChecks, final String explanation)
            throws IllegalNodeDisconnectionException, NodeDisconnectionException {

        writeLock.lock();
        try {

            // check that the node is known
            final Node node = getRawNode(nodeId.getId());
            if (node == null) {
                if (ignoreNodeChecks) {
                    // issue the disconnection
                    final DisconnectMessage request = new DisconnectMessage();
                    request.setNodeId(nodeId);
                    request.setExplanation(explanation);

                    addEvent(nodeId, "Disconnection requested due to " + explanation);
                    senderListener.disconnect(request);
                    addEvent(nodeId, "Node disconnected due to " + explanation);
                    addBulletin(nodeId, Severity.INFO, "Node disconnected due to " + explanation);
                    return;
                } else {
                    throw new UnknownNodeException("Node does not exist");
                }
            }

            // if necessary, check that the node may be disconnected
            if (!ignoreNodeChecks) {
                final Set<NodeIdentifier> connectedNodes = getNodeIds(Status.CONNECTED);
                // cannot disconnect the last connected node in the cluster
                if (connectedNodes.size() == 1 && connectedNodes.iterator().next().equals(nodeId)) {
                    throw new IllegalNodeDisconnectionException("Node may not be disconnected because it is the only connected node in the cluster.");
                } else if (isPrimaryNode(nodeId)) {
                    // cannot disconnect the primary node in the cluster
                    throw new IllegalNodeDisconnectionException("Node may not be disconnected because it is the primary node in the cluster.");
                }
            }

            // update status
            node.setStatus(Status.DISCONNECTED);
            notifyDataFlowManagementServiceOfNodeStatusChange();

            // issue the disconnection
            final DisconnectMessage request = new DisconnectMessage();
            request.setNodeId(nodeId);
            request.setExplanation(explanation);

            addEvent(nodeId, "Disconnection requested due to " + explanation);
            senderListener.disconnect(request);
            addEvent(nodeId, "Node disconnected due to " + explanation);
            addBulletin(node, Severity.INFO, "Node disconnected due to " + explanation);
        } finally {
            writeLock.unlock("requestDisconnection(NodeIdentifier, boolean)");
        }
    }

    /**
     * Messages the node to have the primary role. If the messaging fails, then
     * the node is marked as disconnected.
     *
     * @param nodeId the node ID to assign primary role
     *
     * @return true if primary role assigned; false otherwise
     */
    private boolean assignPrimaryRole(final NodeIdentifier nodeId) {
        writeLock.lock();
        try {
            // create primary role message
            final PrimaryRoleAssignmentMessage msg = new PrimaryRoleAssignmentMessage();
            msg.setNodeId(nodeId);
            msg.setPrimary(true);
            logger.info("Attempting to assign primary role to node: " + nodeId);

            // message 
            senderListener.assignPrimaryRole(msg);

            logger.info("Assigned primary role to node: " + nodeId);
            addBulletin(nodeId, Severity.INFO, "Node assigned primary role");

            // true indicates primary role assigned
            return true;

        } catch (final ProtocolException ex) {

            logger.warn("Failed attempt to assign primary role to node " + nodeId + " due to " + ex);
            addBulletin(nodeId, Severity.ERROR, "Failed to assign primary role to node due to: " + ex);

            // mark node as disconnected and log/record the event
            final Node node = getRawNode(nodeId.getId());
            node.setStatus(Status.DISCONNECTED);
            addEvent(node.getNodeId(), "Disconnected because of failed attempt to assign primary role.");

            addBulletin(nodeId, Severity.WARNING, "Node disconnected because of failed attempt to assign primary role");

            // false indicates primary role failed to be assigned
            return false;
        } finally {
            writeLock.unlock("assignPrimaryRole");
        }
    }

    /**
     * Messages the node with the given node ID to no longer have the primary
     * role. If the messaging fails, then the node is marked as disconnected.
     *
     * @return true if the primary role was revoked from the node; false
     * otherwise
     */
    private boolean revokePrimaryRole(final NodeIdentifier nodeId) {
        writeLock.lock();
        try {
            // create primary role message
            final PrimaryRoleAssignmentMessage msg = new PrimaryRoleAssignmentMessage();
            msg.setNodeId(nodeId);
            msg.setPrimary(false);
            logger.info("Attempting to revoke primary role from node: " + nodeId);

            // send message
            senderListener.assignPrimaryRole(msg);

            logger.info("Revoked primary role from node: " + nodeId);
            addBulletin(nodeId, Severity.INFO, "Primary Role revoked from node");

            // true indicates primary role was revoked
            return true;
        } catch (final ProtocolException ex) {

            logger.warn("Failed attempt to revoke primary role from node " + nodeId + " due to " + ex);

            // mark node as disconnected and log/record the event
            final Node node = getRawNode(nodeId.getId());
            node.setStatus(Status.DISCONNECTED);
            addEvent(node.getNodeId(), "Disconnected because of failed attempt to revoke primary role.");
            addBulletin(node, Severity.ERROR, "Node disconnected because of failed attempt to revoke primary role");

            // false indicates primary role failed to be revoked
            return false;
        } finally {
            writeLock.unlock("revokePrimaryRole");
        }
    }

    private NodeIdentifier addRequestorDn(final NodeIdentifier nodeId, final String dn) {
        return new NodeIdentifier(nodeId.getId(), nodeId.getApiAddress(),
                nodeId.getApiPort(), nodeId.getSocketAddress(), nodeId.getSocketPort(), dn);
    }

    private ConnectionResponseMessage handleConnectionRequest(final ConnectionRequestMessage requestMessage) {
        final NodeIdentifier proposedIdentifier = requestMessage.getConnectionRequest().getProposedNodeIdentifier();
        final ConnectionRequest requestWithDn = new ConnectionRequest(addRequestorDn(proposedIdentifier, requestMessage.getRequestorDN()));

        final ConnectionResponse response = requestConnection(requestWithDn);
        final ConnectionResponseMessage responseMessage = new ConnectionResponseMessage();
        responseMessage.setConnectionResponse(response);
        return responseMessage;
    }

    private void handleControllerStartupFailure(final ControllerStartupFailureMessage msg) {
        writeLock.lock();
        try {
            final Node node = getRawNode(msg.getNodeId().getId());
            if (node != null) {
                node.setStatus(Status.DISCONNECTED);
                addEvent(msg.getNodeId(), "Node could not join cluster because it failed to start up properly. Setting node to Disconnected. Node reported the following error: " + msg.getExceptionMessage());
                addBulletin(node, Severity.ERROR, "Node could not join cluster because it failed to start up properly. Setting node to Disconnected. Node reported the following error: " + msg.getExceptionMessage());
            }
        } finally {
            writeLock.unlock("handleControllerStartupFailure");
        }
    }

    private void handleReconnectionFailure(final ReconnectionFailureMessage msg) {
        writeLock.lock();
        try {
            final Node node = getRawNode(msg.getNodeId().getId());
            if (node != null) {
                node.setStatus(Status.DISCONNECTED);
                final String errorMsg = "Node could not rejoin cluster. Setting node to Disconnected. Node reported the following error: " + msg.getExceptionMessage();
                addEvent(msg.getNodeId(), errorMsg);
                addBulletin(node, Severity.ERROR, errorMsg);
            }
        } finally {
            writeLock.unlock("handleControllerStartupFailure");
        }
    }
    
    /**
     * Adds an instance of a specified controller service.
     *
     * @param type
     * @param id
     * @param properties
     * @return
     */
    @Override
    public ControllerServiceNode createControllerService(final String type, final String id, final boolean firstTimeAdded) {
    	return controllerServiceProvider.createControllerService(type, id, firstTimeAdded);
    }

    @Override
    public ControllerService getControllerService(String serviceIdentifier) {
        return controllerServiceProvider.getControllerService(serviceIdentifier);
    }

    @Override
    public ControllerServiceNode getControllerServiceNode(final String id) {
        return controllerServiceProvider.getControllerServiceNode(id);
    }

    @Override
    public boolean isControllerServiceEnabled(final ControllerService service) {
        return controllerServiceProvider.isControllerServiceEnabled(service);
    }

    @Override
    public boolean isControllerServiceEnabled(final String serviceIdentifier) {
        return controllerServiceProvider.isControllerServiceEnabled(serviceIdentifier);
    }

    @Override
    public String getControllerServiceName(final String serviceIdentifier) {
    	return controllerServiceProvider.getControllerServiceName(serviceIdentifier);
    }

    @Override
    public void removeControllerService(final ControllerServiceNode serviceNode) {
        controllerServiceProvider.removeControllerService(serviceNode);
    }
    

    @Override
    public void enableControllerService(final ControllerServiceNode serviceNode) {
        controllerServiceProvider.enableControllerService(serviceNode);
    }
    
    @Override
    public void disableControllerService(final ControllerServiceNode serviceNode) {
        controllerServiceProvider.disableControllerService(serviceNode);
    }
    
    @Override
    public Set<ControllerServiceNode> getAllControllerServices() {
    	return controllerServiceProvider.getAllControllerServices();
    }
    
    
    @Override
    public void disableReferencingServices(final ControllerServiceNode serviceNode) {
        controllerServiceProvider.disableReferencingServices(serviceNode);
    }
    
    @Override
    public void enableReferencingServices(final ControllerServiceNode serviceNode) {
        controllerServiceProvider.enableReferencingServices(serviceNode);
    }
    
    @Override
    public void scheduleReferencingComponents(final ControllerServiceNode serviceNode) {
        controllerServiceProvider.scheduleReferencingComponents(serviceNode);
    }
    
    @Override
    public void unscheduleReferencingComponents(final ControllerServiceNode serviceNode) {
        controllerServiceProvider.unscheduleReferencingComponents(serviceNode);
    }
    
    @Override
    public void verifyCanEnableReferencingServices(final ControllerServiceNode serviceNode) {
        controllerServiceProvider.verifyCanEnableReferencingServices(serviceNode);
    }
    
    @Override
    public void verifyCanScheduleReferencingComponents(final ControllerServiceNode serviceNode) {
        controllerServiceProvider.verifyCanScheduleReferencingComponents(serviceNode);
    }
    
<<<<<<< HEAD
=======
    @Override
    public void verifyCanDisableReferencingServices(final ControllerServiceNode serviceNode) {
        controllerServiceProvider.verifyCanDisableReferencingServices(serviceNode);
    }
    
    @Override
    public void verifyCanStopReferencingComponents(final ControllerServiceNode serviceNode) {
        controllerServiceProvider.verifyCanStopReferencingComponents(serviceNode);
    }
>>>>>>> d122a836
    
    private byte[] serialize(final Document doc) throws TransformerException {
    	final ByteArrayOutputStream baos = new ByteArrayOutputStream();
    	final DOMSource domSource = new DOMSource(doc);
        final StreamResult streamResult = new StreamResult(baos);

        // configure the transformer and convert the DOM
        final TransformerFactory transformFactory = TransformerFactory.newInstance();
        final Transformer transformer = transformFactory.newTransformer();
        transformer.setOutputProperty("{http://xml.apache.org/xslt}indent-amount", "2");
        transformer.setOutputProperty(OutputKeys.INDENT, "yes");

        // transform the document to byte stream
        transformer.transform(domSource, streamResult);
        return baos.toByteArray();
    }
    
    private byte[] serializeControllerServices() throws ParserConfigurationException, TransformerException {
    	final DocumentBuilderFactory docFactory = DocumentBuilderFactory.newInstance();
        final DocumentBuilder docBuilder = docFactory.newDocumentBuilder();
        final Document document = docBuilder.newDocument();
    	final Element rootElement = document.createElement("controllerServices");
    	document.appendChild(rootElement);
    	
    	for ( final ControllerServiceNode serviceNode : getAllControllerServices() ) {
    		StandardFlowSerializer.addControllerService(rootElement, serviceNode, encryptor);
    	}
    	
    	return serialize(document);
    }
    
    private byte[] serializeReportingTasks() throws ParserConfigurationException, TransformerException {
    	final DocumentBuilderFactory docFactory = DocumentBuilderFactory.newInstance();
        final DocumentBuilder docBuilder = docFactory.newDocumentBuilder();
        final Document document = docBuilder.newDocument();
    	final Element rootElement = document.createElement("reportingTasks");
    	document.appendChild(rootElement);
    	
    	for ( final ReportingTaskNode taskNode : getAllReportingTasks() ) {
    		StandardFlowSerializer.addReportingTask(rootElement, taskNode, encryptor);
    	}
    	
    	return serialize(document);
    }
    
    
    public void saveControllerServices() {
    	try {
    		dataFlowManagementService.updateControllerServices(serializeControllerServices());
    	} catch (final Exception e) {
    		logger.error("Failed to save changes to NCM's Controller Services; changes may be lost on restart due to " + e);
    		if ( logger.isDebugEnabled() ) {
    			logger.error("", e);
    		}
    		
    		getBulletinRepository().addBulletin(BulletinFactory.createBulletin("Controller Services", Severity.ERROR.name(), 
    				"Failed to save changes to NCM's Controller Services; changes may be lost on restart. See logs for more details."));
    	}
    }
    
    public void saveReportingTasks() {
    	try {
    		dataFlowManagementService.updateReportingTasks(serializeReportingTasks());
    	} catch (final Exception e) {
    		logger.error("Failed to save changes to NCM's Reporting Tasks; changes may be lost on restart due to " + e);
    		if ( logger.isDebugEnabled() ) {
    			logger.error("", e);
    		}
    		
    		getBulletinRepository().addBulletin(BulletinFactory.createBulletin("Reporting Tasks", Severity.ERROR.name(), 
    				"Failed to save changes to NCM's Reporting Tasks; changes may be lost on restart. See logs for more details."));
    	}
    }

    @Override
    public Set<ReportingTaskNode> getAllReportingTasks() {
    	readLock.lock();
    	try {
    		return new HashSet<>(reportingTasks.values());
    	} finally {
    		readLock.unlock("getReportingTasks");
    	}
    }

    @Override
    public ReportingTaskNode getReportingTaskNode(final String taskId) {
    	readLock.lock();
    	try {
    		return reportingTasks.get(taskId);
    	} finally {
    		readLock.unlock("getReportingTaskNode");
    	}
    }

    @Override
    public void startReportingTask(final ReportingTaskNode reportingTaskNode) {
        reportingTaskNode.verifyCanStart();
       	processScheduler.schedule(reportingTaskNode);
    }

    
    @Override
    public void stopReportingTask(final ReportingTaskNode reportingTaskNode) {
        reportingTaskNode.verifyCanStop();
        processScheduler.unschedule(reportingTaskNode);
    }

    @Override
    public void removeReportingTask(final ReportingTaskNode reportingTaskNode) {
    	writeLock.lock();
    	try {
	        final ReportingTaskNode existing = reportingTasks.get(reportingTaskNode.getIdentifier());
	        if ( existing == null || existing != reportingTaskNode ) {
	            throw new IllegalStateException("Reporting Task " + reportingTaskNode + " does not exist in this Flow");
	        }
	        
	        reportingTaskNode.verifyCanDelete();
	        
	        try (final NarCloseable x = NarCloseable.withNarLoader()) {
	            ReflectionUtils.quietlyInvokeMethodsWithAnnotation(OnRemoved.class, reportingTaskNode.getReportingTask(), reportingTaskNode.getConfigurationContext());
	        }
	        
	        for ( final Map.Entry<PropertyDescriptor, String> entry : reportingTaskNode.getProperties().entrySet() ) {
	            final PropertyDescriptor descriptor = entry.getKey();
	            if (descriptor.getControllerServiceDefinition() != null ) {
	                final String value = entry.getValue() == null ? descriptor.getDefaultValue() : entry.getValue();
	                if ( value != null ) {
	                    final ControllerServiceNode serviceNode = controllerServiceProvider.getControllerServiceNode(value);
	                    if ( serviceNode != null ) {
	                        serviceNode.removeReference(reportingTaskNode);
	                    }
	                }
	            }
	        }
	        
	        reportingTasks.remove(reportingTaskNode.getIdentifier());
    	} finally {
    		writeLock.unlock("removeReportingTask");
    	}
    }
    
    
    @Override
    public void disableReportingTask(final ReportingTaskNode reportingTask) {
        reportingTask.verifyCanDisable();
        processScheduler.disableReportingTask(reportingTask);
    }
    
    @Override
    public void enableReportingTask(final ReportingTaskNode reportingTask) {
        reportingTask.verifyCanEnable();
        processScheduler.enableReportingTask(reportingTask);
    }
    
    
    /**
     * Handle a bulletins message.
     *
     * @param bulletins
     */
    public void handleBulletins(final NodeBulletins bulletins) {
        final NodeIdentifier nodeIdentifier = bulletins.getNodeIdentifier();
        final String nodeAddress = nodeIdentifier.getApiAddress() + ":" + nodeIdentifier.getApiPort();

        // unmarshal the message
        BulletinsPayload payload = BulletinsPayload.unmarshal(bulletins.getPayload());
        for (final Bulletin bulletin : payload.getBulletins()) {
            bulletin.setNodeAddress(nodeAddress);
            bulletinRepository.addBulletin(bulletin);
        }
    }

    /**
     * Handles a node's heartbeat. If this heartbeat is a node's first heartbeat
     * since its connection request, then the manager will mark the node as
     * connected. If the node was previously disconnected due to a lack of
     * heartbeat, then a reconnection request is issued. If the node was
     * disconnected for other reasons, then a disconnection request is issued.
     * If this instance is configured with a firewall and the heartbeat is
     * blocked, then a disconnection request is issued.
     *
     * @param heartbeat
     */
    @Override
    public void handleHeartbeat(final Heartbeat heartbeat) {
        // sanity check heartbeat
        if (heartbeat == null) {
            throw new IllegalArgumentException("Heartbeat may not be null.");
        } else if (heartbeat.getNodeIdentifier() == null) {
            throw new IllegalArgumentException("Heartbeat does not contain a node ID.");
        }

        /*
         * Processing a heartbeat requires a write lock, which may take a while
         * to obtain.  Only the last heartbeat is necessary to process per node.
         * Futhermore, since many could pile up, heartbeats are processed in 
         * bulk.
         * 
         * The below queue stores the pending heartbeats.
         */
        pendingHeartbeats.add(heartbeat);
    }

    private void processPendingHeartbeats() {
        Node node;

        writeLock.lock();
        try {
            /*
             * Get the most recent heartbeats for the nodes in the cluster.  This
             * is achieved by "draining" the pending heartbeats queue, populating
             * a map that associates a node identifier with its latest heartbeat, and
             * finally, getting the values of the map.
             */
            final Map<NodeIdentifier, Heartbeat> mostRecentHeartbeatsMap = new HashMap<>();
            Heartbeat aHeartbeat;
            while ((aHeartbeat = pendingHeartbeats.poll()) != null) {
                mostRecentHeartbeatsMap.put(aHeartbeat.getNodeIdentifier(), aHeartbeat);
            }
            final Collection<Heartbeat> mostRecentHeartbeats = new ArrayList<>(mostRecentHeartbeatsMap.values());

            // return fast if no work to do
            if (mostRecentHeartbeats.isEmpty()) {
                return;
            }

            logNodes("Before Heartbeat Processing", heartbeatLogger);

            final int numPendingHeartbeats = mostRecentHeartbeats.size();
            if (heartbeatLogger.isDebugEnabled()) {
                heartbeatLogger.debug(String.format("Handling %s heartbeat%s", numPendingHeartbeats, (numPendingHeartbeats > 1) ? "s" : ""));
            }

            for (final Heartbeat mostRecentHeartbeat : mostRecentHeartbeats) {
                try {
                    // resolve the proposed node identifier to valid node identifier
                    final NodeIdentifier resolvedNodeIdentifier = resolveProposedNodeIdentifier(mostRecentHeartbeat.getNodeIdentifier());

                    // get a raw reference to the node (if it doesn't exist, node will be null)
                    node = getRawNode(resolvedNodeIdentifier.getId());

                    // if the node thinks it has the primary role, but the manager has assigned the role to a different node, then revoke the role
                    if (mostRecentHeartbeat.isPrimary() && !isPrimaryNode(resolvedNodeIdentifier)) {
                        addEvent(resolvedNodeIdentifier, "Heartbeat indicates node is running as primary node.  Revoking primary role because primary role is assigned to a different node.");
                        revokePrimaryRole(resolvedNodeIdentifier);
                    }

                    final boolean heartbeatIndicatesNotYetConnected = !mostRecentHeartbeat.isConnected();

                    if (isBlockedByFirewall(resolvedNodeIdentifier.getSocketAddress())) {
                        if (node == null) {
                            logger.info("Firewall blocked heartbeat received from unknown node " + resolvedNodeIdentifier + ".  Issuing disconnection request.");
                        } else {
                            // record event
                            addEvent(resolvedNodeIdentifier, "Firewall blocked received heartbeat.  Issuing disconnection request.");
                        }

                        // request node to disconnect
                        requestDisconnectionQuietly(resolvedNodeIdentifier, "Blocked By Firewall");

                    } else if (node == null) {  // unknown node, so issue reconnect request
                        // create new node and add to node set
                        final Node newNode = new Node(resolvedNodeIdentifier, Status.DISCONNECTED);
                        nodes.add(newNode);

                        // record event
                        addEvent(newNode.getNodeId(), "Received heartbeat from unknown node.  Issuing reconnection request.");

                        // record heartbeat
                        newNode.setHeartbeat(mostRecentHeartbeat);
                        requestReconnection(resolvedNodeIdentifier.getId(), "NCM Heartbeat Processing");
                    } else if (heartbeatIndicatesNotYetConnected) {
                        if (Status.CONNECTED == node.getStatus()) {
                            // record event
                            addEvent(node.getNodeId(), "Received heartbeat from node that thinks it is not yet part of the cluster, though the Manager thought it was. Marking as Disconnected and issuing reconnection request.");

                            // record heartbeat
                            node.setHeartbeat(null);
                            node.setStatus(Status.DISCONNECTED);

                            requestReconnection(resolvedNodeIdentifier.getId(), "NCM Heartbeat Processing");
                        }
                    } else if (Status.DISCONNECTED == node.getStatus()) {
                        // ignore heartbeats from nodes disconnected by means other than lack of heartbeat, unless it is
                        // the only node. We allow it if it is the only node because if we have a one-node cluster, then
                        // we cannot manually reconnect it.
                        if (node.isHeartbeatDisconnection() || nodes.size() == 1) {
                            // record event
                            if (node.isHeartbeatDisconnection()) {
                                addEvent(resolvedNodeIdentifier, "Received heartbeat from node previously disconnected due to lack of heartbeat.  Issuing reconnection request.");
                            } else {
                                addEvent(resolvedNodeIdentifier, "Received heartbeat from node previously disconnected, but it is the only known node, so issuing reconnection request.");
                            }

                            // record heartbeat
                            node.setHeartbeat(mostRecentHeartbeat);

                            // request reconnection
                            requestReconnection(resolvedNodeIdentifier.getId(), "NCM Heartbeat Processing");
                        } else {
                            // disconnected nodes should not heartbeat, so we need to issue a disconnection request
                            heartbeatLogger.info("Ignoring received heartbeat from disconnected node " + resolvedNodeIdentifier + ".  Issuing disconnection request.");

                            // request node to disconnect
                            requestDisconnectionQuietly(resolvedNodeIdentifier, "Received Heartbeat from Node, but Manager has already marked Node as Disconnected");
                        }

                    } else if (Status.DISCONNECTING == node.getStatus()) {
                        /* ignore spurious heartbeat */
                    } else {  // node is either either connected or connecting
                        // first heartbeat causes status change from connecting to connected
                        if (Status.CONNECTING == node.getStatus()) {
                            if (mostRecentHeartbeat.getCreatedTimestamp() < node.getConnectionRequestedTimestamp()) {
                                heartbeatLogger.info("Received heartbeat for node " + resolvedNodeIdentifier + " but ignoring because it was generated before the node was last asked to reconnect.");
                                continue;
                            }

                            // set status to connected
                            node.setStatus(Status.CONNECTED);

                            // record event
                            addEvent(resolvedNodeIdentifier, "Received first heartbeat from connecting node.  Setting node to connected.");

                            // notify service of updated node set
                            notifyDataFlowManagementServiceOfNodeStatusChange();

                            addBulletin(node, Severity.INFO, "Node Connected");
                        } else {
                            heartbeatLogger.info("Received heartbeat for node " + resolvedNodeIdentifier + ".");
                        }

                        // record heartbeat
                        node.setHeartbeat(mostRecentHeartbeat);

                        ComponentStatusRepository statusRepository = componentMetricsRepositoryMap.get(node.getNodeId());
                        if (statusRepository == null) {
                            statusRepository = createComponentStatusRepository();
                            componentMetricsRepositoryMap.put(node.getNodeId(), statusRepository);
                        }

                        // If it's been a while since we've captured, capture this metric.
                        final Date lastCaptureDate = statusRepository.getLastCaptureDate();
                        final long millisSinceLastCapture = (lastCaptureDate == null) ? Long.MAX_VALUE : (System.currentTimeMillis() - lastCaptureDate.getTime());

                        if (millisSinceLastCapture > componentStatusSnapshotMillis) {
                            statusRepository.capture(node.getHeartbeatPayload().getProcessGroupStatus());
                        }
                    }
                } catch (final Exception e) {
                    logger.error("Failed to process heartbeat from {}:{} due to {}", mostRecentHeartbeat.getNodeIdentifier().getApiAddress(), mostRecentHeartbeat.getNodeIdentifier().getApiPort(), e.toString());
                    if (logger.isDebugEnabled()) {
                        logger.error("", e);
                    }
                }
            }

            logNodes("After Heartbeat Processing", heartbeatLogger);
        } finally {
            writeLock.unlock("processPendingHeartbeats");
        }
    }

    private ComponentStatusRepository createComponentStatusRepository() {
        final String implementationClassName = properties.getProperty(NiFiProperties.COMPONENT_STATUS_REPOSITORY_IMPLEMENTATION, DEFAULT_COMPONENT_STATUS_REPO_IMPLEMENTATION);
        if (implementationClassName == null) {
            throw new RuntimeException("Cannot create Component Status Repository because the NiFi Properties is missing the following property: "
                    + NiFiProperties.COMPONENT_STATUS_REPOSITORY_IMPLEMENTATION);
        }

        try {
            return NarThreadContextClassLoader.createInstance(implementationClassName, ComponentStatusRepository.class);
        } catch (final Exception e) {
            throw new RuntimeException(e);
        }
    }

    @Override
    public Set<Node> getNodes(final Status... statuses) {
        final Set<Status> desiredStatusSet = new HashSet<>();
        for (final Status status : statuses) {
            desiredStatusSet.add(status);
        }

        readLock.lock();
        try {
            final Set<Node> clonedNodes = new HashSet<>();
            for (final Node node : nodes) {
                if (desiredStatusSet.isEmpty() || desiredStatusSet.contains(node.getStatus())) {
                    clonedNodes.add(node.clone());
                }
            }
            return Collections.unmodifiableSet(clonedNodes);
        } finally {
            readLock.unlock("getNodes(Status...)");
        }
    }

    @Override
    public Node getNode(final String nodeId) {
        readLock.lock();
        try {
            for (final Node node : nodes) {
                if (node.getNodeId().getId().equals(nodeId)) {
                    return node.clone();
                }
            }
            return null;
        } finally {
            readLock.unlock("getNode(String)");
        }
    }

    @Override
    public Node getPrimaryNode() {
        readLock.lock();
        try {
            if (primaryNodeId == null) {
                return null;
            } else {
                return getNode(primaryNodeId.getId());
            }
        } finally {
            readLock.unlock("getPrimaryNode");
        }
    }

    @Override
    public void deleteNode(final String nodeId, final String userDn) throws UnknownNodeException, IllegalNodeDeletionException {
        writeLock.lock();
        try {
            final Node node = getNode(nodeId);
            if (node == null) {
                throw new UnknownNodeException("Node does not exist.");
            } else if (Status.DISCONNECTED == node.getStatus()) {
                nodes.remove(node);

                if (eventManager != null) {
                    eventManager.clearEventHistory(node.getNodeId().getId());
                }

                logger.info("Removing node {} from cluster because this action was requested by {}", node, userDn);
            } else {
                throw new IllegalNodeDeletionException("Node may not be deleted because it is not disconnected.");
            }
        } finally {
            writeLock.unlock("deleteNode");
        }
    }

    @Override
    public Set<NodeIdentifier> getNodeIds(final Status... statuses) {
        readLock.lock();
        try {
            final Set<NodeIdentifier> nodeIds = new HashSet<>();
            for (final Node node : nodes) {
                if (statuses == null || statuses.length == 0) {
                    nodeIds.add(node.getNodeId());
                } else {
                    for (final Node.Status status : statuses) {
                        if (node.getStatus() == status) {
                            nodeIds.add(node.getNodeId());
                            break;
                        }
                    }
                }
            }
            return nodeIds;
        } finally {
            readLock.unlock("getNodeIds(Status...)");
        }
    }

    @Override
    public void setPrimaryNode(final String nodeId, final String userDn) throws UnknownNodeException, IneligiblePrimaryNodeException, PrimaryRoleAssignmentException {
        writeLock.lock();
        try {

            final Node node = getNode(nodeId);
            if (node == null) {
                throw new UnknownNodeException("Node does not exist.");
            } else if (Status.CONNECTED != node.getStatus()) {
                throw new IneligiblePrimaryNodeException("Node must be connected before it can be assigned as the primary node.");
            }

            // revoke primary role
            final Node primaryNode;
            if ((primaryNode = getPrimaryNode()) != null) {
                if (primaryNode.getStatus() == Status.DISCONNECTED) {
                    throw new PrimaryRoleAssignmentException("A disconnected, primary node exists.  Delete the node before assigning the primary role to a different node.");
                } else if (revokePrimaryRole(primaryNode.getNodeId())) {
                    addEvent(primaryNode.getNodeId(), "Role revoked from this node as part of primary role reassignment.");
                } else {
                    throw new PrimaryRoleAssignmentException(
                            "Failed to revoke primary role from node. Primary node is now disconnected. Delete the node before assigning the primary role to a different node.");
                }
            }

            // change the primary node ID to the given node
            setPrimaryNodeId(node.getNodeId());

            // assign primary role
            if (assignPrimaryRole(node.getNodeId())) {
                addEvent(node.getNodeId(), "Role assigned to this node as part of primary role reassignment. Action performed by " + userDn);
                addBulletin(node, Severity.INFO, "Primary Role assigned to node by " + userDn);
            } else {
                throw new PrimaryRoleAssignmentException(
                        "Cluster manager assigned primary role to node, but the node failed to accept the assignment.  Cluster manager disconnected node.");
            }
        } finally {
            writeLock.unlock("setPrimaryNode");
        }
    }

    private int getClusterProtocolHeartbeatSeconds() {
        return (int) FormatUtils.getTimeDuration(properties.getClusterProtocolHeartbeatInterval(), TimeUnit.SECONDS);
    }

    @Override
    public int getHeartbeatMonitoringIntervalSeconds() {
        return 4 * getClusterProtocolHeartbeatSeconds();
    }

    @Override
    public int getMaxHeartbeatGapSeconds() {
        return 8 * getClusterProtocolHeartbeatSeconds();
    }

    @Override
    public List<Event> getNodeEvents(final String nodeId) {
        readLock.lock();
        try {
            List<Event> events = null;
            final EventManager eventMgr = eventManager;
            if (eventMgr != null) {
                events = eventMgr.getEvents(nodeId);
            }

            if (events == null) {
                return Collections.emptyList();
            } else {
                return Collections.unmodifiableList(events);
            }
        } finally {
            readLock.unlock("getNodeEvents");
        }
    }

    @Override
    public NodeResponse applyRequest(final String method, final URI uri, final Map<String, List<String>> parameters, final Map<String, String> headers)
            throws NoConnectedNodesException, NoResponseFromNodesException, UriConstructionException, ConnectingNodeMutableRequestException, DisconnectedNodeMutableRequestException, SafeModeMutableRequestException {
        return applyRequest(method, uri, parameters, headers, getNodeIds(Status.CONNECTED));
    }

    @Override
    public NodeResponse applyRequest(final String method, final URI uri, final Map<String, List<String>> parameters, final Map<String, String> headers, final Set<NodeIdentifier> nodeIdentifiers)
            throws NoConnectedNodesException, NoResponseFromNodesException, UriConstructionException, ConnectingNodeMutableRequestException, DisconnectedNodeMutableRequestException, SafeModeMutableRequestException {

        final boolean mutableRequest = canChangeNodeState(method, uri);
        final ClusterManagerLock lock = mutableRequest ? writeLock : readLock;

        lock.lock();
        try {
            // check that the request can be applied
            if (mutableRequest) {
                if (isInSafeMode()) {
                    throw new SafeModeMutableRequestException("Received a mutable request [" + method + " -- " + uri + "] while in safe mode");
                } else if (!getNodeIds(Status.DISCONNECTED, Status.DISCONNECTING).isEmpty()) {
                    throw new DisconnectedNodeMutableRequestException("Received a mutable request [" + method + " -- " + uri + "] while a node is disconnected from the cluster");
                } else if (!getNodeIds(Status.CONNECTING).isEmpty()) {
                    // if any node is connecting and a request can change the flow, then we throw an exception
                    throw new ConnectingNodeMutableRequestException("Received a mutable request [" + method + " -- " + uri + "] while a node is trying to connect to the cluster");
                }
            }

            final NodeResponse clientResponse = federateRequest(method, uri, parameters, null, headers, nodeIdentifiers);
            if (clientResponse == null) {
                if (mutableRequest) {
                    throw new NoConnectedNodesException(String.format("All nodes were disconnected as a result of applying request %s %s", method, uri));
                } else {
                    throw new NoResponseFromNodesException("No nodes were able to process this request.");
                }
            } else {
                return clientResponse;
            }
        } finally {
            lock.unlock("applyRequest(String, URI, Map<String, List<String>>, Map<String, String>, Set<NodeIdentifier>");
        }
    }

    @Override
    public NodeResponse applyRequest(final String method, final URI uri, final Object entity, final Map<String, String> headers)
            throws NoConnectedNodesException, NoResponseFromNodesException, UriConstructionException, ConnectingNodeMutableRequestException, DisconnectedNodeMutableRequestException, SafeModeMutableRequestException {
        return applyRequest(method, uri, entity, headers, getNodeIds(Status.CONNECTED));
    }

    @Override
    public NodeResponse applyRequest(final String method, final URI uri, final Object entity, final Map<String, String> headers, final Set<NodeIdentifier> nodeIdentifiers)
            throws NoConnectedNodesException, NoResponseFromNodesException, UriConstructionException, ConnectingNodeMutableRequestException, DisconnectedNodeMutableRequestException, SafeModeMutableRequestException {

        final boolean mutableRequest = canChangeNodeState(method, uri);
        final ClusterManagerLock lock = mutableRequest ? writeLock : readLock;

        lock.lock();
        try {
            // check that the request can be applied
            if (mutableRequest) {
                if (isInSafeMode()) {
                    throw new SafeModeMutableRequestException("Received a mutable request [" + method + " -- " + uri + "] while in safe mode");
                } else if (!getNodeIds(Status.DISCONNECTED, Status.DISCONNECTING).isEmpty()) {
                    throw new DisconnectedNodeMutableRequestException("Received a mutable request [" + method + " -- " + uri + "] while a node is disconnected from the cluster");
                } else if (!getNodeIds(Status.CONNECTING).isEmpty()) {
                    // if any node is connecting and a request can change the flow, then we throw an exception
                    throw new ConnectingNodeMutableRequestException("Received a mutable request [" + method + " -- " + uri + "] while a node is trying to connect to the cluster");
                }
            }

            final NodeResponse clientResponse = federateRequest(method, uri, null, entity, headers, nodeIdentifiers);
            if (clientResponse == null) {
                if (mutableRequest) {
                    throw new NoConnectedNodesException(String.format("All nodes were disconnected as a result of applying request %s %s", method, uri));
                } else {
                    throw new NoResponseFromNodesException("No nodes were able to process this request.");
                }
            } else {
                return clientResponse;
            }

        } finally {
            lock.unlock("applyRequest(String, URI, Object, Map<String, String>, Set<NodeIdentifier>");
        }
    }

    public void setServicesBroadcaster(final ClusterServicesBroadcaster servicesBroadcaster) {
        writeLock.lock();
        try {
            this.servicesBroadcaster = servicesBroadcaster;
        } finally {
            writeLock.unlock("setServicesBroadcaster");
        }
    }

    public boolean addBroadcastedService(final DiscoverableService service) {
        writeLock.lock();
        try {
            final ClusterServicesBroadcaster broadcaster = this.servicesBroadcaster;
            if (broadcaster == null) {
                throw new IllegalStateException("Service broadcasting is not configured.");
            }
            return broadcaster.addService(service);
        } finally {
            writeLock.unlock("addBroadcastedService");
        }
    }

    public boolean removeBroadcastedService(final String serviceName) {
        writeLock.lock();
        try {
            final ClusterServicesBroadcaster broadcaster = this.servicesBroadcaster;
            if (broadcaster == null) {
                throw new IllegalStateException("Service broadcasting is not configured.");
            }
            return broadcaster.removeService(serviceName);
        } finally {
            writeLock.unlock("removeBroadcastedService");
        }
    }

    public boolean isBroadcastingConfigured() {
        readLock.lock();
        try {
            return servicesBroadcaster != null;
        } finally {
            readLock.unlock("isBroadcastingConfigured");
        }
    }

    public boolean isBroadcasting() {
        readLock.lock();
        try {
            final ClusterServicesBroadcaster broadcaster = this.servicesBroadcaster;
            return (broadcaster != null && broadcaster.isRunning());
        } finally {
            readLock.unlock("isBroadcasting");
        }
    }

    public void addEvent(final NodeIdentifier nodeId, String eventMsg) {
        writeLock.lock();
        try {
            final Event event = new Event(nodeId.getId(), eventMsg);
            final EventManager eventMgr = eventManager;
            if (eventMgr != null) {
                eventMgr.addEvent(event);
            }
            logger.info(String.format("Node Event: %s -- '%s'", nodeId, eventMsg));
        } finally {
            writeLock.unlock("addEvent");
        }
    }

    public void setEventManager(final EventManager eventManager) {
        writeLock.lock();
        try {
            this.eventManager = eventManager;
        } finally {
            writeLock.unlock("setEventManager");
        }
    }

    public void setClusterFirewall(final ClusterNodeFirewall clusterFirewall) {
        writeLock.lock();
        try {
            this.clusterFirewall = clusterFirewall;
        } finally {
            writeLock.unlock("setClusterFirewall");
        }
    }

    public boolean isFirewallConfigured() {
        readLock.lock();
        try {
            return clusterFirewall != null;
        } finally {
            readLock.unlock("isFirewallConfigured");
        }
    }

    public void setAuditService(final AuditService auditService) {
        writeLock.lock();
        try {
            this.auditService = auditService;
        } finally {
            writeLock.unlock("setAuditService");
        }
    }

    public boolean isAuditingConfigured() {
        readLock.lock();
        try {
            return auditService != null;
        } finally {
            readLock.unlock("isAuditingConfigured");
        }
    }

    private boolean isPrimaryNode(final NodeIdentifier nodeId) {
        readLock.lock();
        try {
            return primaryNodeId != null && primaryNodeId.equals(nodeId);
        } finally {
            readLock.unlock("isPrimaryNode");
        }
    }

    private boolean isInSafeMode() {
        readLock.lock();
        try {
            return primaryNodeId == null || getRawNode(primaryNodeId.getId()) == null;
        } finally {
            readLock.unlock("isInSafeMode");
        }
    }

    private void setPrimaryNodeId(final NodeIdentifier primaryNodeId) throws DaoException {
        writeLock.lock();
        try {
            dataFlowManagementService.updatePrimaryNode(primaryNodeId);

            // update the cached copy reference to minimize loading file from disk
            this.primaryNodeId = primaryNodeId;
        } finally {
            writeLock.unlock("setPrimaryNodeId");
        }
    }

    // requires write lock to already be acquired unless method cannot change node state
    private NodeResponse federateRequest(final String method, final URI uri, final Map<String, List<String>> parameters, final Object entity, final Map<String, String> headers, final Set<NodeIdentifier> nodeIds) throws UriConstructionException {
        // ensure some nodes are connected
        if (nodeIds.isEmpty()) {
            throw new NoConnectedNodesException("Cannot apply " + method + " request to " + uri + " because there are currently no connected Nodes");
        }

        logger.debug("Applying prototype request " + uri + " to nodes.");

        // the starting state of the flow (current, stale, unknown)
        final PersistedFlowState originalPersistedFlowState = dataFlowManagementService.getPersistedFlowState();

        // check if this request can change the flow
        final boolean mutableRequest = canChangeNodeState(method, uri);

        final ObjectHolder<NodeResponse> holder = new ObjectHolder<>(null);
        final UpdateRevision federateRequest = new UpdateRevision() {
            @Override
            public Revision execute(Revision currentRevision) {
                // update headers to contain cluster contextual information to send to the node
                final Map<String, String> updatedHeaders = new HashMap<>(headers);
                final ClusterContext clusterCtx = new ClusterContextImpl();
                clusterCtx.setRequestSentByClusterManager(true);                 // indicate request is sent from cluster manager
                clusterCtx.setRevision(currentRevision);

                // serialize cluster context and add to request header
                final String serializedClusterCtx = WebUtils.serializeObjectToHex(clusterCtx);
                updatedHeaders.put(CLUSTER_CONTEXT_HTTP_HEADER, serializedClusterCtx);

                // if the request is mutable, we need to verify that it is a valid request for all nodes in the cluster.
                if (mutableRequest) {
                    updatedHeaders.put(NCM_EXPECTS_HTTP_HEADER, "150-NodeContinue");

                    final Set<NodeResponse> nodeResponses;
                    if (entity == null) {
                        nodeResponses = httpRequestReplicator.replicate(nodeIds, method, uri, parameters, updatedHeaders);
                    } else {
                        nodeResponses = httpRequestReplicator.replicate(nodeIds, method, uri, entity, updatedHeaders);
                    }

                    updatedHeaders.remove(NCM_EXPECTS_HTTP_HEADER);

                    for (final NodeResponse response : nodeResponses) {
                        if (response.getStatus() != NODE_CONTINUE_STATUS_CODE) {
                            final String nodeDescription = response.getNodeId().getApiAddress() + ":" + response.getNodeId().getApiPort();
                            final ClientResponse clientResponse = response.getClientResponse();
                            if (clientResponse == null) {
                                throw new IllegalClusterStateException("Node " + nodeDescription + " is unable to fulfill this request due to: Unexpected Response Code " + response.getStatus());
                            }
                            final String nodeExplanation = clientResponse.getEntity(String.class);
                            throw new IllegalClusterStateException("Node " + nodeDescription + " is unable to fulfill this request due to: " + nodeExplanation, response.getThrowable());
                        }
                    }

                    // set flow state to unknown to denote a mutable request replication in progress
                    logger.debug("Setting Flow State to UNKNOWN due to mutable request to {} {}", method, uri);
                    notifyDataFlowManagmentServiceOfFlowStateChange(PersistedFlowState.UNKNOWN);
                }

                // replicate request
                final Set<NodeResponse> nodeResponses;
                try {
                    if (entity == null) {
                        nodeResponses = httpRequestReplicator.replicate(nodeIds, method, uri, parameters, updatedHeaders);
                    } else {
                        nodeResponses = httpRequestReplicator.replicate(nodeIds, method, uri, entity, updatedHeaders);
                    }
                } catch (final UriConstructionException uce) {
                    // request was not replicated, so mark the flow with its original state
                    if (mutableRequest) {
                        notifyDataFlowManagmentServiceOfFlowStateChange(originalPersistedFlowState);
                    }

                    throw uce;
                }

                // merge the response
                final NodeResponse clientResponse = mergeResponses(uri, method, nodeResponses, mutableRequest);
                holder.set(clientResponse);
                
                // if we have a response get the updated cluster context for auditing and revision updating
                Revision updatedRevision = null;
                if (mutableRequest && clientResponse != null) {
                    try {
                        // get the cluster context from the response header
                        final String serializedClusterContext = clientResponse.getClientResponse().getHeaders().getFirst(CLUSTER_CONTEXT_HTTP_HEADER);
                        if (StringUtils.isNotBlank(serializedClusterContext)) {
                            // deserialize object
                            final Serializable clusterContextObj = WebUtils.deserializeHexToObject(serializedClusterContext);

                            // if we have a valid object, audit the actions
                            if (clusterContextObj instanceof ClusterContext) {
                                final ClusterContext clusterContext = (ClusterContext) clusterContextObj;
                                if (auditService != null) {
                                    try {
                                        auditService.addActions(clusterContext.getActions());
                                    } catch (Throwable t) {
                                        logger.warn("Unable to record actions: " + t.getMessage());
                                        if (logger.isDebugEnabled()) {
                                            logger.warn(StringUtils.EMPTY, t);
                                        }
                                    }
                                }
                                updatedRevision = clusterContext.getRevision();
                            }
                        }
                    } catch (final ClassNotFoundException cnfe) {
                        logger.warn("Classpath issue detected because failed to deserialize cluster context from node response due to: " + cnfe, cnfe);
                    }
                }
                
                return updatedRevision;
            }
        };
        
        // federate the request and lock on the revision
        if (mutableRequest) {
            optimisticLockingManager.setRevision(federateRequest);
        } else {
            federateRequest.execute(optimisticLockingManager.getLastModification().getRevision());
        }
        
        return holder.get();
    }

    private static boolean isProcessorsEndpoint(final URI uri, final String method) {
        return "GET".equalsIgnoreCase(method) && PROCESSORS_URI_PATTERN.matcher(uri.getPath()).matches();
    }

    private static boolean isProcessorEndpoint(final URI uri, final String method) {
        if (("GET".equalsIgnoreCase(method) || "PUT".equalsIgnoreCase(method)) && PROCESSOR_URI_PATTERN.matcher(uri.getPath()).matches()) {
            return true;
        } else if ("POST".equalsIgnoreCase(method) && PROCESSORS_URI_PATTERN.matcher(uri.getPath()).matches()) {
            return true;
        }

        return false;
    }

    private static boolean isProcessGroupEndpoint(final URI uri, final String method) {
        return ("GET".equalsIgnoreCase(method) || "PUT".equalsIgnoreCase(method)) && PROCESS_GROUP_URI_PATTERN.matcher(uri.getPath()).matches();
    }

    private static boolean isTemplateEndpoint(final URI uri, final String method) {
        return "POST".equalsIgnoreCase(method) && TEMPLATE_INSTANCE_URI_PATTERN.matcher(uri.getPath()).matches();
    }

    private static boolean isFlowSnippetEndpoint(final URI uri, final String method) {
        return "POST".equalsIgnoreCase(method) && FLOW_SNIPPET_INSTANCE_URI_PATTERN.matcher(uri.getPath()).matches();
    }

    private static boolean isRemoteProcessGroupsEndpoint(final URI uri, final String method) {
        return "GET".equalsIgnoreCase(method) && REMOTE_PROCESS_GROUPS_URI_PATTERN.matcher(uri.getPath()).matches();
    }

    private static boolean isRemoteProcessGroupEndpoint(final URI uri, final String method) {
        if (("GET".equalsIgnoreCase(method) || "PUT".equalsIgnoreCase(method)) && REMOTE_PROCESS_GROUP_URI_PATTERN.matcher(uri.getPath()).matches()) {
            return true;
        } else if ("POST".equalsIgnoreCase(method) && REMOTE_PROCESS_GROUPS_URI_PATTERN.matcher(uri.getPath()).matches()) {
            return true;
        }

        return false;
    }

    private static boolean isProvenanceQueryEndpoint(final URI uri, final String method) {
        if ("POST".equalsIgnoreCase(method) && PROVENANCE_URI.equals(uri.getPath())) {
            return true;
        } else if ("GET".equalsIgnoreCase(method) && PROVENANCE_QUERY_URI.matcher(uri.getPath()).matches()) {
            return true;
        }
        return false;
    }

    private static boolean isProvenanceEventEndpoint(final URI uri, final String method) {
        return "GET".equalsIgnoreCase(method) && PROVENANCE_EVENT_URI.matcher(uri.getPath()).matches();
    }
    
    private static boolean isControllerServicesEndpoint(final URI uri, final String method) {
        return "GET".equalsIgnoreCase(method) && CONTROLLER_SERVICES_URI.equals(uri.getPath());
    }
    
    private static boolean isControllerServiceEndpoint(final URI uri, final String method) {
        if (("GET".equalsIgnoreCase(method) || "PUT".equalsIgnoreCase(method)) && CONTROLLER_SERVICE_URI_PATTERN.matcher(uri.getPath()).matches()) {
            return true;
        } else if ("POST".equalsIgnoreCase(method) && CONTROLLER_SERVICES_URI.equals(uri.getPath())) {
            return true;
        }

        return false;
    }
    
    private static boolean isControllerServiceReferenceEndpoint(final URI uri, final String method) {
        if (("GET".equalsIgnoreCase(method) || "PUT".equalsIgnoreCase(method)) && CONTROLLER_SERVICE_REFERENCES_URI_PATTERN.matcher(uri.getPath()).matches()) {
            return true;
        }
        
        return false;
    }
    
    private static boolean isReportingTasksEndpoint(final URI uri, final String method) {
        return "GET".equalsIgnoreCase(method) && REPORTING_TASKS_URI.equals(uri.getPath());
    }
    
    private static boolean isReportingTaskEndpoint(final URI uri, final String method) {
        if (("GET".equalsIgnoreCase(method) || "PUT".equalsIgnoreCase(method)) && REPORTING_TASK_URI_PATTERN.matcher(uri.getPath()).matches()) {
            return true;
        } else if ("POST".equalsIgnoreCase(method) && REPORTING_TASKS_URI.equals(uri.getPath())) {
            return true;
        }

        return false;
    }

    static boolean isResponseInterpreted(final URI uri, final String method) {
        return isProcessorsEndpoint(uri, method) || isProcessorEndpoint(uri, method)
                || isRemoteProcessGroupsEndpoint(uri, method) || isRemoteProcessGroupEndpoint(uri, method)
                || isProcessGroupEndpoint(uri, method)
                || isTemplateEndpoint(uri, method) || isFlowSnippetEndpoint(uri, method)
                || isProvenanceQueryEndpoint(uri, method) || isProvenanceEventEndpoint(uri, method)
                || isControllerServicesEndpoint(uri, method) || isControllerServiceEndpoint(uri, method) || isControllerServiceReferenceEndpoint(uri, method)
                || isReportingTasksEndpoint(uri, method) || isReportingTaskEndpoint(uri, method);
    }

    private void mergeProcessorValidationErrors(final ProcessorDTO processor, Map<NodeIdentifier, ProcessorDTO> processorMap) {
        final Map<String, Set<NodeIdentifier>> validationErrorMap = new HashMap<>();

        for (final Map.Entry<NodeIdentifier, ProcessorDTO> nodeEntry : processorMap.entrySet()) {
            final NodeIdentifier nodeId = nodeEntry.getKey();
            final ProcessorDTO nodeProcessor = nodeEntry.getValue();

            // merge the validation errors
            mergeValidationErrors(validationErrorMap, nodeId, nodeProcessor.getValidationErrors());
        }

        // set the merged the validation errors
        processor.setValidationErrors(normalizedMergedValidationErrors(validationErrorMap, processorMap.size()));
    }

    private void mergeProvenanceQueryResults(final ProvenanceDTO provenanceDto, final Map<NodeIdentifier, ProvenanceDTO> resultMap, final Set<NodeResponse> problematicResponses) {
        final ProvenanceResultsDTO results = provenanceDto.getResults();
        final ProvenanceRequestDTO request = provenanceDto.getRequest();
        final List<ProvenanceEventDTO> allResults = new ArrayList<>(1024);

        final Set<String> errors = new HashSet<>();
        Date oldestEventDate = new Date();
        int percentageComplete = 0;
        boolean finished = true;

        long totalRecords = 0;
        for (final Map.Entry<NodeIdentifier, ProvenanceDTO> entry : resultMap.entrySet()) {
            final NodeIdentifier nodeIdentifier = entry.getKey();
            final String nodeAddress = nodeIdentifier.getApiAddress() + ":" + nodeIdentifier.getApiPort();

            final ProvenanceDTO nodeDto = entry.getValue();
            final ProvenanceResultsDTO nodeResultDto = nodeDto.getResults();
            if (nodeResultDto != null && nodeResultDto.getProvenanceEvents() != null) {
                // increment the total number of records
                totalRecords += nodeResultDto.getTotalCount();

                // populate the cluster identifier
                for (final ProvenanceEventDTO eventDto : nodeResultDto.getProvenanceEvents()) {
                    eventDto.setClusterNodeId(nodeIdentifier.getId());
                    eventDto.setClusterNodeAddress(nodeAddress);
                    // add node identifier to the event's id so that it is unique across cluster
                    eventDto.setId(nodeIdentifier.getId() + eventDto.getId());
                    allResults.add(eventDto);
                }
            }

            if (nodeResultDto.getOldestEvent() != null && nodeResultDto.getOldestEvent().before(oldestEventDate)) {
                oldestEventDate = nodeResultDto.getOldestEvent();
            }

            if (nodeResultDto.getErrors() != null) {
                for (final String error : nodeResultDto.getErrors()) {
                    errors.add(nodeAddress + " -- " + error);
                }
            }

            percentageComplete += nodeDto.getPercentCompleted();
            if (!nodeDto.isFinished()) {
                finished = false;
            }
        }
        percentageComplete /= resultMap.size();

        // consider any problematic responses as errors
        for (final NodeResponse problematicResponse : problematicResponses) {
            final NodeIdentifier problemNode = problematicResponse.getNodeId();
            final String problemNodeAddress = problemNode.getApiAddress() + ":" + problemNode.getApiPort();
            errors.add(String.format("%s -- Request did not complete successfully (Status code: %s)", problemNodeAddress, problematicResponse.getStatus()));
        }

        // Since we get back up to the maximum number of results from each node, we need to sort those values and then
        // grab only the first X number of them. We do a sort based on time, such that the newest are included.
        // If 2 events have the same timestamp, we do a secondary sort based on Cluster Node Identifier. If those are
        // equal, we perform a terciary sort based on the the event id
        Collections.sort(allResults, new Comparator<ProvenanceEventDTO>() {
            @Override
            public int compare(final ProvenanceEventDTO o1, final ProvenanceEventDTO o2) {
                final int eventTimeComparison = o1.getEventTime().compareTo(o2.getEventTime());
                if (eventTimeComparison != 0) {
                    return -eventTimeComparison;
                }

                final String nodeId1 = o1.getClusterNodeId();
                final String nodeId2 = o2.getClusterNodeId();
                final int nodeIdComparison;
                if (nodeId1 == null && nodeId2 == null) {
                    nodeIdComparison = 0;
                } else if (nodeId1 == null) {
                    nodeIdComparison = 1;
                } else if (nodeId2 == null) {
                    nodeIdComparison = -1;
                } else {
                    nodeIdComparison = -nodeId1.compareTo(nodeId2);
                }

                if (nodeIdComparison != 0) {
                    return nodeIdComparison;
                }

                return -Long.compare(o1.getEventId(), o2.getEventId());
            }
        });

        final int maxResults = request.getMaxResults().intValue();
        final List<ProvenanceEventDTO> selectedResults;
        if (allResults.size() < maxResults) {
            selectedResults = allResults;
        } else {
            selectedResults = allResults.subList(0, maxResults);
        }

        // include any errors
        if (errors.size() > 0) {
            results.setErrors(errors);
        }

        results.setTotalCount(totalRecords);
        results.setTotal(FormatUtils.formatCount(totalRecords));
        results.setProvenanceEvents(selectedResults);
        results.setOldestEvent(oldestEventDate);
        results.setGenerated(new Date());
        provenanceDto.setPercentCompleted(percentageComplete);
        provenanceDto.setFinished(finished);
    }

    private void mergeRemoteProcessGroup(final RemoteProcessGroupDTO remoteProcessGroup, final Map<NodeIdentifier, RemoteProcessGroupDTO> remoteProcessGroupMap) {
        final RemoteProcessGroupContentsDTO remoteProcessGroupContents = remoteProcessGroup.getContents();

        Boolean mergedIsTargetSecure = null;
        final List<String> mergedAuthorizationIssues = new ArrayList<>();
        final Set<RemoteProcessGroupPortDTO> mergedInputPorts = new HashSet<>();
        final Set<RemoteProcessGroupPortDTO> mergedOutputPorts = new HashSet<>();

        for (final Map.Entry<NodeIdentifier, RemoteProcessGroupDTO> nodeEntry : remoteProcessGroupMap.entrySet()) {
            final NodeIdentifier nodeId = nodeEntry.getKey();
            final RemoteProcessGroupDTO nodeRemoteProcessGroupDto = nodeEntry.getValue();

            // merge the  issues
            final List<String> nodeAuthorizationIssues = nodeRemoteProcessGroupDto.getAuthorizationIssues();
            if (nodeAuthorizationIssues != null && !nodeAuthorizationIssues.isEmpty()) {
                for (final String nodeAuthorizationIssue : nodeAuthorizationIssues) {
                    mergedAuthorizationIssues.add(nodeId.getApiAddress() + ":" + nodeId.getApiPort() + " -- " + nodeAuthorizationIssue);
                }
            }

            // use the first target secure flag since they will all be the same
            final Boolean nodeIsTargetSecure = nodeRemoteProcessGroupDto.isTargetSecure();
            if (mergedIsTargetSecure == null) {
                mergedIsTargetSecure = nodeIsTargetSecure;
            }

            // merge the ports in the contents
            final RemoteProcessGroupContentsDTO nodeRemoteProcessGroupContentsDto = nodeRemoteProcessGroupDto.getContents();
            if (remoteProcessGroupContents != null && nodeRemoteProcessGroupContentsDto != null) {
                if (nodeRemoteProcessGroupContentsDto.getInputPorts() != null) {
                    mergedInputPorts.addAll(nodeRemoteProcessGroupContentsDto.getInputPorts());
                }
                if (nodeRemoteProcessGroupContentsDto.getOutputPorts() != null) {
                    mergedOutputPorts.addAll(nodeRemoteProcessGroupContentsDto.getOutputPorts());
                }
            }
        }

        if (remoteProcessGroupContents != null) {
            if (!mergedInputPorts.isEmpty()) {
                remoteProcessGroupContents.setInputPorts(mergedInputPorts);
            }
            if (!mergedOutputPorts.isEmpty()) {
                remoteProcessGroupContents.setOutputPorts(mergedOutputPorts);
            }
        }

        if (mergedIsTargetSecure != null) {
            remoteProcessGroup.setTargetSecure(mergedIsTargetSecure);
        }

        if (!mergedAuthorizationIssues.isEmpty()) {
            remoteProcessGroup.setAuthorizationIssues(mergedAuthorizationIssues);
        }
    }
    
    private void mergeControllerServiceReferences(final Set<ControllerServiceReferencingComponentDTO> referencingComponents, final Map<NodeIdentifier, Set<ControllerServiceReferencingComponentDTO>> referencingComponentMap) {
        final Map<String, Integer> activeThreadCounts = new HashMap<>();
        final Map<String, String> states = new HashMap<>();
        for (final Map.Entry<NodeIdentifier, Set<ControllerServiceReferencingComponentDTO>> nodeEntry : referencingComponentMap.entrySet()) {
            final Set<ControllerServiceReferencingComponentDTO> nodeReferencingComponents = nodeEntry.getValue();

            // go through all the nodes referencing components
            for (final ControllerServiceReferencingComponentDTO nodeReferencingComponent : nodeReferencingComponents) {
                // handle active thread counts
                if (nodeReferencingComponent.getActiveThreadCount() != null && nodeReferencingComponent.getActiveThreadCount() > 0) {
                    final Integer current = activeThreadCounts.get(nodeReferencingComponent.getId());
                    if (current == null) {
                        activeThreadCounts.put(nodeReferencingComponent.getId(), nodeReferencingComponent.getActiveThreadCount());
                    } else {
                        activeThreadCounts.put(nodeReferencingComponent.getId(), nodeReferencingComponent.getActiveThreadCount() + current);
                    }
                }
                
                // handle controller service state
                final String state = states.get(nodeReferencingComponent.getId());
                if (state == null) {
                    if (ControllerServiceState.DISABLING.name().equals(nodeReferencingComponent.getState())) {
                        states.put(nodeReferencingComponent.getId(), ControllerServiceState.DISABLING.name());
                    } else if (ControllerServiceState.ENABLING.name().equals(nodeReferencingComponent.getState())) {
                        states.put(nodeReferencingComponent.getId(), ControllerServiceState.ENABLING.name());
                    }
                }
            }
        }            

        // go through each referencing components
        for (final ControllerServiceReferencingComponentDTO referencingComponent : referencingComponents) {
            final Integer activeThreadCount = activeThreadCounts.get(referencingComponent.getId());
            if (activeThreadCount != null) {
                referencingComponent.setActiveThreadCount(activeThreadCount);
            }
            
            final String state = states.get(referencingComponent.getId());
            if (state != null) {
                referencingComponent.setState(state);
            }
        }
    }
    
    private void mergeControllerService(final ControllerServiceDTO controllerService, final Map<NodeIdentifier, ControllerServiceDTO> controllerServiceMap) {
        final Map<String, Set<NodeIdentifier>> validationErrorMap = new HashMap<>();
        final Set<ControllerServiceReferencingComponentDTO> referencingComponents = controllerService.getReferencingComponents();
        final Map<NodeIdentifier, Set<ControllerServiceReferencingComponentDTO>> nodeReferencingComponentsMap = new HashMap<>();
        
        String state = null;
        for (final Map.Entry<NodeIdentifier, ControllerServiceDTO> nodeEntry : controllerServiceMap.entrySet()) {
            final NodeIdentifier nodeId = nodeEntry.getKey();
            final ControllerServiceDTO nodeControllerService = nodeEntry.getValue();
            
            if (state == null) {
                if (ControllerServiceState.DISABLING.name().equals(nodeControllerService.getState())) {
                    state = ControllerServiceState.DISABLING.name();
                } else if (ControllerServiceState.ENABLING.name().equals(nodeControllerService.getState())) {
                    state = ControllerServiceState.ENABLING.name();
                }
            }
            
            for (final ControllerServiceReferencingComponentDTO nodeReferencingComponents : nodeControllerService.getReferencingComponents()) {
                nodeReferencingComponentsMap.put(nodeId, nodeReferencingComponents.getReferencingComponents());
            }
            
            // merge the validation errors
            mergeValidationErrors(validationErrorMap, nodeId, nodeControllerService.getValidationErrors());
        }
        
        // merge the referencing components
        mergeControllerServiceReferences(referencingComponents, nodeReferencingComponentsMap);
        
        // store the 'transition' state is applicable
        if (state != null) {
            controllerService.setState(state);
        }
        
        // set the merged the validation errors
        controllerService.setValidationErrors(normalizedMergedValidationErrors(validationErrorMap, controllerServiceMap.size()));
    }
    
    private void mergeReportingTask(final ReportingTaskDTO reportingTask, final Map<NodeIdentifier, ReportingTaskDTO> reportingTaskMap) {
        final Map<String, Set<NodeIdentifier>> validationErrorMap = new HashMap<>();

        int activeThreadCount = 0;
        for (final Map.Entry<NodeIdentifier, ReportingTaskDTO> nodeEntry : reportingTaskMap.entrySet()) {
            final NodeIdentifier nodeId = nodeEntry.getKey();
            final ReportingTaskDTO nodeReportingTask = nodeEntry.getValue();

            if (nodeReportingTask.getActiveThreadCount() != null) {
                activeThreadCount += nodeReportingTask.getActiveThreadCount();
            }
            
            // merge the validation errors
            mergeValidationErrors(validationErrorMap, nodeId, nodeReportingTask.getValidationErrors());
        }

        // set the merged active thread counts
        reportingTask.setActiveThreadCount(activeThreadCount);
        
        // set the merged the validation errors
        reportingTask.setValidationErrors(normalizedMergedValidationErrors(validationErrorMap, reportingTaskMap.size()));
    }

    /**
     * Merges the validation errors into the specified map, recording the corresponding node identifier.
     * 
     * @param validationErrorMap
     * @param nodeId
     * @param nodeValidationErrors 
     */
    public void mergeValidationErrors(final Map<String, Set<NodeIdentifier>> validationErrorMap, final NodeIdentifier nodeId, final Collection<String> nodeValidationErrors) {
        if (nodeValidationErrors != null) {
            for (final String nodeValidationError : nodeValidationErrors) {
                Set<NodeIdentifier> nodeSet = validationErrorMap.get(nodeValidationError);
                if (nodeSet == null) {
                    nodeSet = new HashSet<>();
                    validationErrorMap.put(nodeValidationError, nodeSet);
                }
                nodeSet.add(nodeId);
            }
        }
    }
    
    /**
     * Normalizes the validation errors by prepending the corresponding nodes when the error does not exist across all nodes.
     * 
     * @param validationErrorMap
     * @param totalNodes
     * @return 
     */
    public Set<String> normalizedMergedValidationErrors(final Map<String, Set<NodeIdentifier>> validationErrorMap, int totalNodes) {
        final Set<String> normalizedValidationErrors = new HashSet<>();
        for (final Map.Entry<String, Set<NodeIdentifier>> validationEntry : validationErrorMap.entrySet()) {
            final String msg = validationEntry.getKey();
            final Set<NodeIdentifier> nodeIds = validationEntry.getValue();

            if (nodeIds.size() == totalNodes) {
                normalizedValidationErrors.add(msg);
            } else {
                for (final NodeIdentifier nodeId : nodeIds) {
                    normalizedValidationErrors.add(nodeId.getApiAddress() + ":" + nodeId.getApiPort() + " -- " + msg);
                }
            }
        }
        return normalizedValidationErrors;
    }
    
    // requires write lock to be already acquired unless request is not mutable
    private NodeResponse mergeResponses(final URI uri, final String method, final Set<NodeResponse> nodeResponses, final boolean mutableRequest) {
        // holds the one response of all the node responses to return to the client
        NodeResponse clientResponse = null;

        // holds the set of node responses that did not result in a 2XX response
        final Set<NodeResponse> problematicNodeResponses = new HashSet<>();

        // map updated node to its response
        final Map<Node, NodeResponse> updatedNodesMap = new HashMap<>();
        for (final Map.Entry<NodeResponse, Status> entry : httpResponseMapper.map(uri, nodeResponses).entrySet()) {

            final NodeResponse nodeResponse = entry.getKey();
            final Status nodeStatus = entry.getValue();

            // create new "updated" node by cloning old node and updating status
            final Node currentNode = getRawNode(nodeResponse.getNodeId().getId());
            final Node updatedNode = currentNode.clone();
            updatedNode.setStatus(nodeStatus);

            // map updated node to its response
            updatedNodesMap.put(updatedNode, nodeResponse);

            // record a client request and any requests that resulted in disconnection
            if (nodeStatus == Status.CONNECTED) {
                clientResponse = nodeResponse;
            } else if (nodeStatus == Status.DISCONNECTED) {
                problematicNodeResponses.add(nodeResponse);
            }
        }

        // determine if we have at least one response
        final boolean hasClientResponse = clientResponse != null;
        final boolean hasSuccessfulClientResponse = hasClientResponse && clientResponse.is2xx();

        // drain the responses from the socket for those responses not being sent to the client 
        final Set<NodeResponse> nodeResponsesToDrain = new HashSet<>(updatedNodesMap.values());
        nodeResponsesToDrain.remove(clientResponse);

        if (hasSuccessfulClientResponse && isProcessorEndpoint(uri, method)) {
            final ProcessorEntity responseEntity = clientResponse.getClientResponse().getEntity(ProcessorEntity.class);
            final ProcessorDTO processor = responseEntity.getProcessor();

            final Map<NodeIdentifier, ProcessorDTO> processorMap = new HashMap<>();
            for (final NodeResponse nodeResponse : updatedNodesMap.values()) {
                if (problematicNodeResponses.contains(nodeResponse)) {
                    continue;
                }

                final ProcessorEntity nodeResponseEntity = (nodeResponse == clientResponse) ? responseEntity : nodeResponse.getClientResponse().getEntity(ProcessorEntity.class);
                final ProcessorDTO nodeProcessor = nodeResponseEntity.getProcessor();
                processorMap.put(nodeResponse.getNodeId(), nodeProcessor);
            }

            mergeProcessorValidationErrors(processor, processorMap);
            clientResponse = new NodeResponse(clientResponse, responseEntity);
        } else if (hasSuccessfulClientResponse && isProcessorsEndpoint(uri, method)) {
            final ProcessorsEntity responseEntity = clientResponse.getClientResponse().getEntity(ProcessorsEntity.class);
            final Set<ProcessorDTO> processors = responseEntity.getProcessors();

            final Map<String, Map<NodeIdentifier, ProcessorDTO>> processorMap = new HashMap<>();
            for (final NodeResponse nodeResponse : updatedNodesMap.values()) {
                if (problematicNodeResponses.contains(nodeResponse)) {
                    continue;
                }

                final ProcessorsEntity nodeResponseEntity = (nodeResponse == clientResponse) ? responseEntity : nodeResponse.getClientResponse().getEntity(ProcessorsEntity.class);
                final Set<ProcessorDTO> nodeProcessors = nodeResponseEntity.getProcessors();

                for (final ProcessorDTO nodeProcessor : nodeProcessors) {
                    Map<NodeIdentifier, ProcessorDTO> innerMap = processorMap.get(nodeProcessor.getId());
                    if (innerMap == null) {
                        innerMap = new HashMap<>();
                        processorMap.put(nodeProcessor.getId(), innerMap);
                    }

                    innerMap.put(nodeResponse.getNodeId(), nodeProcessor);
                }
            }

            for (final ProcessorDTO processor : processors) {
                final String procId = processor.getId();
                final Map<NodeIdentifier, ProcessorDTO> mergeMap = processorMap.get(procId);

                mergeProcessorValidationErrors(processor, mergeMap);
            }

            // create a new client response
            clientResponse = new NodeResponse(clientResponse, responseEntity);
        } else if (hasSuccessfulClientResponse && isProcessGroupEndpoint(uri, method)) {
            final ProcessGroupEntity responseEntity = clientResponse.getClientResponse().getEntity(ProcessGroupEntity.class);
            final ProcessGroupDTO responseDto = responseEntity.getProcessGroup();

            final FlowSnippetDTO contents = responseDto.getContents();
            if (contents == null) {
                if (!nodeResponsesToDrain.isEmpty()) {
                    drainResponses(nodeResponsesToDrain);
                }
            } else {
                final Map<String, Map<NodeIdentifier, ProcessorDTO>> processorMap = new HashMap<>();
                final Map<String, Map<NodeIdentifier, RemoteProcessGroupDTO>> remoteProcessGroupMap = new HashMap<>();

                for (final NodeResponse nodeResponse : updatedNodesMap.values()) {
                    if (problematicNodeResponses.contains(nodeResponse)) {
                        continue;
                    }

                    final ProcessGroupEntity nodeResponseEntity = (nodeResponse == clientResponse) ? responseEntity : nodeResponse.getClientResponse().getEntity(ProcessGroupEntity.class);
                    final ProcessGroupDTO nodeProcessGroup = nodeResponseEntity.getProcessGroup();

                    for (final ProcessorDTO nodeProcessor : nodeProcessGroup.getContents().getProcessors()) {
                        Map<NodeIdentifier, ProcessorDTO> innerMap = processorMap.get(nodeProcessor.getId());
                        if (innerMap == null) {
                            innerMap = new HashMap<>();
                            processorMap.put(nodeProcessor.getId(), innerMap);
                        }

                        innerMap.put(nodeResponse.getNodeId(), nodeProcessor);
                    }

                    for (final RemoteProcessGroupDTO nodeRemoteProcessGroup : nodeProcessGroup.getContents().getRemoteProcessGroups()) {
                        Map<NodeIdentifier, RemoteProcessGroupDTO> innerMap = remoteProcessGroupMap.get(nodeRemoteProcessGroup.getId());
                        if (innerMap == null) {
                            innerMap = new HashMap<>();
                            remoteProcessGroupMap.put(nodeRemoteProcessGroup.getId(), innerMap);
                        }

                        innerMap.put(nodeResponse.getNodeId(), nodeRemoteProcessGroup);
                    }
                }

                for (final ProcessorDTO processor : contents.getProcessors()) {
                    final String procId = processor.getId();
                    final Map<NodeIdentifier, ProcessorDTO> mergeMap = processorMap.get(procId);

                    mergeProcessorValidationErrors(processor, mergeMap);
                }

                for (final RemoteProcessGroupDTO remoteProcessGroup : contents.getRemoteProcessGroups()) {
                    if (remoteProcessGroup.getContents() != null) {
                        final String remoteProcessGroupId = remoteProcessGroup.getId();
                        final Map<NodeIdentifier, RemoteProcessGroupDTO> mergeMap = remoteProcessGroupMap.get(remoteProcessGroupId);

                        mergeRemoteProcessGroup(remoteProcessGroup, mergeMap);
                    }
                }
            }

            // create a new client response
            clientResponse = new NodeResponse(clientResponse, responseEntity);
        } else if (hasSuccessfulClientResponse && (isTemplateEndpoint(uri, method) || isFlowSnippetEndpoint(uri, method))) {
            final FlowSnippetEntity responseEntity = clientResponse.getClientResponse().getEntity(FlowSnippetEntity.class);
            final FlowSnippetDTO contents = responseEntity.getContents();

            if (contents == null) {
                if (!nodeResponsesToDrain.isEmpty()) {
                    drainResponses(nodeResponsesToDrain);
                }
            } else {
                final Map<String, Map<NodeIdentifier, ProcessorDTO>> processorMap = new HashMap<>();
                final Map<String, Map<NodeIdentifier, RemoteProcessGroupDTO>> remoteProcessGroupMap = new HashMap<>();

                for (final NodeResponse nodeResponse : updatedNodesMap.values()) {
                    if (problematicNodeResponses.contains(nodeResponse)) {
                        continue;
                    }

                    final FlowSnippetEntity nodeResponseEntity = (nodeResponse == clientResponse) ? responseEntity : nodeResponse.getClientResponse().getEntity(FlowSnippetEntity.class);
                    final FlowSnippetDTO nodeContents = nodeResponseEntity.getContents();

                    for (final ProcessorDTO nodeProcessor : nodeContents.getProcessors()) {
                        Map<NodeIdentifier, ProcessorDTO> innerMap = processorMap.get(nodeProcessor.getId());
                        if (innerMap == null) {
                            innerMap = new HashMap<>();
                            processorMap.put(nodeProcessor.getId(), innerMap);
                        }

                        innerMap.put(nodeResponse.getNodeId(), nodeProcessor);
                    }

                    for (final RemoteProcessGroupDTO nodeRemoteProcessGroup : nodeContents.getRemoteProcessGroups()) {
                        Map<NodeIdentifier, RemoteProcessGroupDTO> innerMap = remoteProcessGroupMap.get(nodeRemoteProcessGroup.getId());
                        if (innerMap == null) {
                            innerMap = new HashMap<>();
                            remoteProcessGroupMap.put(nodeRemoteProcessGroup.getId(), innerMap);
                        }

                        innerMap.put(nodeResponse.getNodeId(), nodeRemoteProcessGroup);
                    }
                }

                for (final ProcessorDTO processor : contents.getProcessors()) {
                    final String procId = processor.getId();
                    final Map<NodeIdentifier, ProcessorDTO> mergeMap = processorMap.get(procId);

                    mergeProcessorValidationErrors(processor, mergeMap);
                }

                for (final RemoteProcessGroupDTO remoteProcessGroup : contents.getRemoteProcessGroups()) {
                    if (remoteProcessGroup.getContents() != null) {
                        final String remoteProcessGroupId = remoteProcessGroup.getId();
                        final Map<NodeIdentifier, RemoteProcessGroupDTO> mergeMap = remoteProcessGroupMap.get(remoteProcessGroupId);

                        mergeRemoteProcessGroup(remoteProcessGroup, mergeMap);
                    }
                }
            }

            // create a new client response
            clientResponse = new NodeResponse(clientResponse, responseEntity);
        } else if (hasSuccessfulClientResponse && (isRemoteProcessGroupEndpoint(uri, method))) {
            final RemoteProcessGroupEntity responseEntity = clientResponse.getClientResponse().getEntity(RemoteProcessGroupEntity.class);
            final RemoteProcessGroupDTO remoteProcessGroup = responseEntity.getRemoteProcessGroup();

            final Map<NodeIdentifier, RemoteProcessGroupDTO> remoteProcessGroupMap = new HashMap<>();
            for (final NodeResponse nodeResponse : updatedNodesMap.values()) {
                if (problematicNodeResponses.contains(nodeResponse)) {
                    continue;
                }

                final RemoteProcessGroupEntity nodeResponseEntity = (nodeResponse == clientResponse) ? responseEntity : nodeResponse.getClientResponse().getEntity(RemoteProcessGroupEntity.class);
                final RemoteProcessGroupDTO nodeRemoteProcessGroup = nodeResponseEntity.getRemoteProcessGroup();

                remoteProcessGroupMap.put(nodeResponse.getNodeId(), nodeRemoteProcessGroup);
            }
            mergeRemoteProcessGroup(remoteProcessGroup, remoteProcessGroupMap);

            clientResponse = new NodeResponse(clientResponse, responseEntity);
        } else if (hasSuccessfulClientResponse && (isRemoteProcessGroupsEndpoint(uri, method))) {
            final RemoteProcessGroupsEntity responseEntity = clientResponse.getClientResponse().getEntity(RemoteProcessGroupsEntity.class);
            final Set<RemoteProcessGroupDTO> remoteProcessGroups = responseEntity.getRemoteProcessGroups();

            final Map<String, Map<NodeIdentifier, RemoteProcessGroupDTO>> remoteProcessGroupMap = new HashMap<>();
            for (final NodeResponse nodeResponse : updatedNodesMap.values()) {
                if (problematicNodeResponses.contains(nodeResponse)) {
                    continue;
                }

                final RemoteProcessGroupsEntity nodeResponseEntity = (nodeResponse == clientResponse) ? responseEntity : nodeResponse.getClientResponse().getEntity(RemoteProcessGroupsEntity.class);
                final Set<RemoteProcessGroupDTO> nodeRemoteProcessGroups = nodeResponseEntity.getRemoteProcessGroups();

                for (final RemoteProcessGroupDTO nodeRemoteProcessGroup : nodeRemoteProcessGroups) {
                    Map<NodeIdentifier, RemoteProcessGroupDTO> innerMap = remoteProcessGroupMap.get(nodeRemoteProcessGroup.getId());
                    if (innerMap == null) {
                        innerMap = new HashMap<>();
                        remoteProcessGroupMap.put(nodeRemoteProcessGroup.getId(), innerMap);
                    }

                    innerMap.put(nodeResponse.getNodeId(), nodeRemoteProcessGroup);
                }
            }

            for (final RemoteProcessGroupDTO remoteProcessGroup : remoteProcessGroups) {
                final String remoteProcessGroupId = remoteProcessGroup.getId();
                final Map<NodeIdentifier, RemoteProcessGroupDTO> mergeMap = remoteProcessGroupMap.get(remoteProcessGroupId);

                mergeRemoteProcessGroup(remoteProcessGroup, mergeMap);
            }

            // create a new client response
            clientResponse = new NodeResponse(clientResponse, responseEntity);
        } else if (hasSuccessfulClientResponse && isProvenanceQueryEndpoint(uri, method)) {
            final ProvenanceEntity responseEntity = clientResponse.getClientResponse().getEntity(ProvenanceEntity.class);
            final ProvenanceDTO query = responseEntity.getProvenance();

            final Map<NodeIdentifier, ProvenanceDTO> resultsMap = new HashMap<>();
            for (final NodeResponse nodeResponse : updatedNodesMap.values()) {
                if (problematicNodeResponses.contains(nodeResponse)) {
                    continue;
                }

                final ProvenanceEntity nodeResponseEntity = (nodeResponse == clientResponse) ? responseEntity : nodeResponse.getClientResponse().getEntity(ProvenanceEntity.class);
                final ProvenanceDTO nodeQuery = nodeResponseEntity.getProvenance();

                resultsMap.put(nodeResponse.getNodeId(), nodeQuery);
            }
            mergeProvenanceQueryResults(query, resultsMap, problematicNodeResponses);

            clientResponse = new NodeResponse(clientResponse, responseEntity);
        } else if (hasSuccessfulClientResponse && isProvenanceEventEndpoint(uri, method)) {
            final ProvenanceEventEntity responseEntity = clientResponse.getClientResponse().getEntity(ProvenanceEventEntity.class);
            final ProvenanceEventDTO event = responseEntity.getProvenanceEvent();

            // this request was sent to a specific node... populate its details
            final NodeIdentifier nodeId = clientResponse.getNodeId();
            event.setClusterNodeId(nodeId.getId());
            event.setClusterNodeAddress(nodeId.getApiAddress() + ":" + nodeId.getApiPort());

            clientResponse = new NodeResponse(clientResponse, responseEntity);
        } else if (hasSuccessfulClientResponse && isControllerServiceEndpoint(uri, method)) {
            final ControllerServiceEntity responseEntity = clientResponse.getClientResponse().getEntity(ControllerServiceEntity.class);
            final ControllerServiceDTO controllerService = responseEntity.getControllerService();
            
            final Map<NodeIdentifier, ControllerServiceDTO> resultsMap = new HashMap<>();
            for (final NodeResponse nodeResponse : updatedNodesMap.values()) {
                if (problematicNodeResponses.contains(nodeResponse)) {
                    continue;
                }

                final ControllerServiceEntity nodeResponseEntity = (nodeResponse == clientResponse) ? responseEntity : nodeResponse.getClientResponse().getEntity(ControllerServiceEntity.class);
                final ControllerServiceDTO nodeControllerService = nodeResponseEntity.getControllerService();

                resultsMap.put(nodeResponse.getNodeId(), nodeControllerService);
            }
            mergeControllerService(controllerService, resultsMap);
            
            clientResponse = new NodeResponse(clientResponse, responseEntity);
        } else if (hasSuccessfulClientResponse && isControllerServicesEndpoint(uri, method)) {
            final ControllerServicesEntity responseEntity = clientResponse.getClientResponse().getEntity(ControllerServicesEntity.class);
            final Set<ControllerServiceDTO> controllerServices = responseEntity.getControllerServices();
            
            final Map<String, Map<NodeIdentifier, ControllerServiceDTO>> controllerServiceMap = new HashMap<>();
            for (final NodeResponse nodeResponse : updatedNodesMap.values()) {
                if (problematicNodeResponses.contains(nodeResponse)) {
                    continue;
                }

                final ControllerServicesEntity nodeResponseEntity = (nodeResponse == clientResponse) ? responseEntity : nodeResponse.getClientResponse().getEntity(ControllerServicesEntity.class);
                final Set<ControllerServiceDTO> nodeControllerServices = nodeResponseEntity.getControllerServices();

                for (final ControllerServiceDTO nodeControllerService : nodeControllerServices) {
                    Map<NodeIdentifier, ControllerServiceDTO> innerMap = controllerServiceMap.get(nodeControllerService.getId());
                    if (innerMap == null) {
                        innerMap = new HashMap<>();
                        controllerServiceMap.put(nodeControllerService.getId(), innerMap);
                    }

                    innerMap.put(nodeResponse.getNodeId(), nodeControllerService);
                }
            }

            for (final ControllerServiceDTO controllerService : controllerServices) {
                final String procId = controllerService.getId();
                final Map<NodeIdentifier, ControllerServiceDTO> mergeMap = controllerServiceMap.get(procId);

                mergeControllerService(controllerService, mergeMap);
            }

            // create a new client response
            clientResponse = new NodeResponse(clientResponse, responseEntity);
        } else if (hasSuccessfulClientResponse && isControllerServiceReferenceEndpoint(uri, method)) {
            final ControllerServiceReferencingComponentsEntity responseEntity = clientResponse.getClientResponse().getEntity(ControllerServiceReferencingComponentsEntity.class);
            final Set<ControllerServiceReferencingComponentDTO> referencingComponents = responseEntity.getControllerServiceReferencingComponents();
            
            final Map<NodeIdentifier, Set<ControllerServiceReferencingComponentDTO>> resultsMap = new HashMap<>();
            for (final NodeResponse nodeResponse : updatedNodesMap.values()) {
                if (problematicNodeResponses.contains(nodeResponse)) {
                    continue;
                }

                final ControllerServiceReferencingComponentsEntity nodeResponseEntity = (nodeResponse == clientResponse) ? responseEntity : nodeResponse.getClientResponse().getEntity(ControllerServiceReferencingComponentsEntity.class);
                final Set<ControllerServiceReferencingComponentDTO> nodeReferencingComponents = nodeResponseEntity.getControllerServiceReferencingComponents();

                resultsMap.put(nodeResponse.getNodeId(), nodeReferencingComponents);
            }
            mergeControllerServiceReferences(referencingComponents, resultsMap);
            
            clientResponse = new NodeResponse(clientResponse, responseEntity);
        } else if (hasSuccessfulClientResponse && isReportingTaskEndpoint(uri, method)) {
            final ReportingTaskEntity responseEntity = clientResponse.getClientResponse().getEntity(ReportingTaskEntity.class);
            final ReportingTaskDTO reportingTask = responseEntity.getReportingTask();
            
            final Map<NodeIdentifier, ReportingTaskDTO> resultsMap = new HashMap<>();
            for (final NodeResponse nodeResponse : updatedNodesMap.values()) {
                if (problematicNodeResponses.contains(nodeResponse)) {
                    continue;
                }

                final ReportingTaskEntity nodeResponseEntity = (nodeResponse == clientResponse) ? responseEntity : nodeResponse.getClientResponse().getEntity(ReportingTaskEntity.class);
                final ReportingTaskDTO nodeReportingTask = nodeResponseEntity.getReportingTask();

                resultsMap.put(nodeResponse.getNodeId(), nodeReportingTask);
            }
            mergeReportingTask(reportingTask, resultsMap);
            
            clientResponse = new NodeResponse(clientResponse, responseEntity);
        } else if (hasSuccessfulClientResponse && isReportingTasksEndpoint(uri, method)) {
            final ReportingTasksEntity responseEntity = clientResponse.getClientResponse().getEntity(ReportingTasksEntity.class);
            final Set<ReportingTaskDTO> reportingTaskSet = responseEntity.getReportingTasks();
            
            final Map<String, Map<NodeIdentifier, ReportingTaskDTO>> reportingTaskMap = new HashMap<>();
            for (final NodeResponse nodeResponse : updatedNodesMap.values()) {
                if (problematicNodeResponses.contains(nodeResponse)) {
                    continue;
                }

                final ReportingTasksEntity nodeResponseEntity = (nodeResponse == clientResponse) ? responseEntity : nodeResponse.getClientResponse().getEntity(ReportingTasksEntity.class);
                final Set<ReportingTaskDTO> nodeReportingTasks = nodeResponseEntity.getReportingTasks();

                for (final ReportingTaskDTO nodeReportingTask : nodeReportingTasks) {
                    Map<NodeIdentifier, ReportingTaskDTO> innerMap = reportingTaskMap.get(nodeReportingTask.getId());
                    if (innerMap == null) {
                        innerMap = new HashMap<>();
                        reportingTaskMap.put(nodeReportingTask.getId(), innerMap);
                    }

                    innerMap.put(nodeResponse.getNodeId(), nodeReportingTask);
                }
            }

            for (final ReportingTaskDTO reportingTask : reportingTaskSet) {
                final String procId = reportingTask.getId();
                final Map<NodeIdentifier, ReportingTaskDTO> mergeMap = reportingTaskMap.get(procId);

                mergeReportingTask(reportingTask, mergeMap);
            }

            // create a new client response
            clientResponse = new NodeResponse(clientResponse, responseEntity);
        } else {
            if (!nodeResponsesToDrain.isEmpty()) {
                drainResponses(nodeResponsesToDrain);
            }
        }

        /*
         * Nodes that encountered issues handling the request are marked as 
         * disconnected for mutable requests (e.g., post, put, delete).  For 
         * other requests (e.g., get, head), the nodes remain in their current 
         * state even if they had problems handling the request.
         */
        if (mutableRequest) {

            // set the updated nodes
            nodes.removeAll(updatedNodesMap.keySet());
            nodes.addAll(updatedNodesMap.keySet());

            // notify service of updated node set
            notifyDataFlowManagementServiceOfNodeStatusChange();

            // mark flow as stale since this request could have changed the flow
            notifyDataFlowManagmentServiceOfFlowStateChange(PersistedFlowState.STALE);

            // disconnect problematic nodes 
            if (!problematicNodeResponses.isEmpty()) {
                if (problematicNodeResponses.size() < nodeResponses.size()) {
                    logger.warn(String.format("One or more nodes failed to process URI '%s'.  Requesting each node to disconnect from cluster.", uri));
                    disconnectNodes(problematicNodeResponses, "Failed to process URI " + uri);
                } else {
                    logger.warn("All nodes failed to process URI {}. As a result, no node will be disconnected from cluster", uri);
                }
            }
        }

        return clientResponse;
    }

    /**
     * Drains the node responses off of the socket to ensure that the socket is
     * appropriately cleaned-up.
     *
     * @param nodeResponses the collection of node responses
     */
    private void drainResponses(final Collection<NodeResponse> nodeResponses) {
        // fail fast if nothing to do
        if (nodeResponses.isEmpty()) {
            return;
        }

        final ExecutorService executorService = Executors.newFixedThreadPool(properties.getClusterManagerProtocolThreads());
        final CompletionService<Void> completionService = new ExecutorCompletionService<>(executorService);
        for (final NodeResponse nodeResponse : nodeResponses) {
            // if we received a response, then clear out the response data
            if (!nodeResponse.hasThrowable()) {
                completionService.submit(new Runnable() {
                    @Override
                    public void run() {
                        try {
                            ((StreamingOutput) nodeResponse.getResponse().getEntity()).write(
                                    new OutputStream() {
                                        @Override
                                        public void write(final int b) { /* drain response */ }
                                    }
                            );
                        } catch (final IOException | WebApplicationException ex) {
                            logger.info("Failed clearing out non-client response buffer due to: " + ex, ex);
                        }
                    }
                }, null);
            }
        }

        executorService.shutdown();
    }

    /**
     * A helper method to disconnect nodes that returned unsuccessful HTTP
     * responses because of a replicated request. Disconnection requests are
     * sent concurrently.
     *
     * @param nodeResponses
     */
    private void disconnectNodes(final Set<NodeResponse> nodeResponses, final String explanation) {
        // return fast if nothing to do
        if (nodeResponses == null || nodeResponses.isEmpty()) {
            return;
        }

        final ExecutorService executorService = Executors.newFixedThreadPool(properties.getClusterManagerProtocolThreads());
        final CompletionService<Void> completionService = new ExecutorCompletionService<>(executorService);
        for (final NodeResponse nodeResponse : nodeResponses) {
            completionService.submit(new Runnable() {
                @Override
                public void run() {
                    final NodeIdentifier nodeId = nodeResponse.getNodeId();
                    final int responseStatus = nodeResponse.getStatus();
                    final URI requestUri = nodeResponse.getRequestUri();
                    final StringBuilder msgBuilder = new StringBuilder();
                    msgBuilder
                            .append("Requesting disconnection for node ")
                            .append(nodeId)
                            .append(" for request URI ")
                            .append(requestUri);
                    if (nodeResponse.hasThrowable()) {
                        msgBuilder.append(" because manager encountered exception when issuing request: ")
                                .append(nodeResponse.getThrowable());
                        // log stack trace anytime we have a throwable
                        ((NiFiLog) logger).getWrappedLog().info(msgBuilder.toString(), nodeResponse.getThrowable());
                        addEvent(nodeId, "Manager encountered exception when issuing request for URI " + requestUri);
                        addBulletin(nodeId, Severity.ERROR, "Manager encountered exception when issuing request for URI " + requestUri + "; node will be disconnected");
                    } else {
                        msgBuilder.append(" because HTTP response status was ")
                                .append(responseStatus);
                        logger.info(msgBuilder.toString());
                        addEvent(nodeId, "HTTP response status was unsuccessful (" + responseStatus + ") for request URI " + requestUri);
                        addBulletin(nodeId, Severity.ERROR, "HTTP response status was unsuccessful (" + responseStatus + ") for request URI " + requestUri);
                    }
                    requestDisconnectionQuietly(nodeId, explanation);
                }
            }, null);
        }

        executorService.shutdown();
    }

    /**
     * Returns false if an internal protocol message was received by a node
     * listed in the firewall. If no firewall is configured, then false is
     * always returned.
     *
     * @param ip the IP of the remote machine
     *
     * @return false if the IP is listed in the firewall or if the firewall is
     * not configured; true otherwise
     */
    private boolean isBlockedByFirewall(final String ip) {
        if (isFirewallConfigured()) {
            return !clusterFirewall.isPermissible(ip);
        } else {
            return false;
        }
    }

    private Set<Node> getRawNodes(final Status... statuses) {
        readLock.lock();
        try {
            final Set<Node> result = new HashSet<>();
            if (statuses == null || statuses.length == 0) {
                result.addAll(nodes);
            } else {
                for (final Node node : nodes) {
                    for (final Node.Status status : statuses) {
                        if (node.getStatus() == status) {
                            result.add(node);
                            break;
                        }
                    }
                }
            }
            return result;
        } finally {
            readLock.unlock("getRawNodes(Status...)");
        }
    }

    private Node getRawNode(final String nodeId) {
        readLock.lock();
        try {
            for (final Node node : nodes) {
                if (node.getNodeId().getId().equals(nodeId)) {
                    return node;
                }
            }
            return null;
        } finally {
            readLock.unlock("getRawNode(String)");
        }
    }

    /**
     * Resolves a proposed node identifier to a node identifier that the manager
     * approves. If the proposed node identifier conflicts with an existing node
     * identifier, then an approved node identifier is generated and returned to
     * the caller.
     *
     * @param proposedNodeId a proposed identifier
     *
     * @return the node identifier that should be used
     */
    private NodeIdentifier resolveProposedNodeIdentifier(final NodeIdentifier proposedNodeId) {
        readLock.lock();
        try {
            for (final Node node : nodes) {
                final NodeIdentifier nodeId = node.getNodeId();

                // are the ids the same
                final boolean sameId = nodeId.equals(proposedNodeId);

                // are the service coordinates the same
                final boolean sameServiceCoordinates = nodeId.logicallyEquals(proposedNodeId);

                if (sameId && sameServiceCoordinates) {
                    // we know about this node and it has the same ID, so the proposal is fine
                    return proposedNodeId;
                } else if (sameId && !sameServiceCoordinates) {
                    // proposed ID conflicts with existing node ID, so assign a new ID
                    final NodeIdentifier resolvedIdentifier = new NodeIdentifier(
                            UUID.randomUUID().toString(),
                            proposedNodeId.getApiAddress(),
                            proposedNodeId.getApiPort(),
                            proposedNodeId.getSocketAddress(),
                            proposedNodeId.getSocketPort());
                    logger.info(String.format("Using Node Identifier %s because proposed node identifier %s conflicts existing node identifiers",
                            resolvedIdentifier, proposedNodeId));
                    return resolvedIdentifier;
                } else if (!sameId && sameServiceCoordinates) {
                    // we know about this node, so we'll use the existing ID
                    logger.debug(String.format("Using Node Identifier %s because proposed node identifier %s matches the service coordinates",
                            nodeId, proposedNodeId));
                    return nodeId;
                }

            }

            // proposal does not conflict with existing nodes
            return proposedNodeId;
        } finally {
            readLock.unlock("resolveProposedNodeIdentifier");
        }
    }

    private boolean isHeartbeatMonitorRunning() {
        readLock.lock();
        try {
            return heartbeatMonitor != null;
        } finally {
            readLock.unlock("isHeartbeatMonitorRunning");
        }
    }

    private boolean canChangeNodeState(final String method, final URI uri) {
        return (HttpMethod.DELETE.equalsIgnoreCase(method) || HttpMethod.POST.equalsIgnoreCase(method) || HttpMethod.PUT.equalsIgnoreCase(method));
    }

    private void notifyDataFlowManagementServiceOfNodeStatusChange() {
        writeLock.lock();
        try {
            // tell service about the currently connected nodes
            logger.debug("Notifying DataFlow Management Service of current set of connected nodes.");
            dataFlowManagementService.setNodeIds(getNodeIds(Status.CONNECTED));
        } finally {
            writeLock.unlock("notifyDataFlowManagementServiceOfNodeStatusChange");
        }
    }

    private void notifyDataFlowManagmentServiceOfFlowStateChange(final PersistedFlowState newState) {
        writeLock.lock();
        try {
            logger.debug("Notifying DataFlow Management Service that flow state is " + newState);
            dataFlowManagementService.setPersistedFlowState(newState);
            if (newState != PersistedFlowState.CURRENT) {
                cachedDataFlow = null;
                /* do not reset primary node ID  because only the data flow has changed */
            }
        } finally {
            writeLock.unlock("notifyDataFlowManagementServiceOfFlowStateChange");
        }
    }

    private void logNodes(final String header, final Logger logger) {
        if (logger.isTraceEnabled()) {
            if (StringUtils.isNotBlank(header)) {
                logger.trace(header);
            }
            for (final Node node : getNodes()) {
                logger.trace(node.getNodeId() + " : " + node.getStatus());
            }
        }
    }

    private void executeSafeModeTask() {

        new Thread(new Runnable() {

            private final long threadStartTime = System.currentTimeMillis();

            @Override
            public void run() {
                logger.info("Entering safe mode...");
                final int safeModeSeconds = (int) FormatUtils.getTimeDuration(properties.getClusterManagerSafeModeDuration(), TimeUnit.SECONDS);
                final long timeToElect = (safeModeSeconds <= 0) ? Long.MAX_VALUE : threadStartTime + TimeUnit.MILLISECONDS.convert(safeModeSeconds, TimeUnit.SECONDS);
                boolean exitSafeMode = false;
                while (isRunning()) {

                    writeLock.lock();
                    try {

                        final long currentTime = System.currentTimeMillis();
                        if (timeToElect < currentTime) {
                            final Set<NodeIdentifier> connectedNodeIds = getNodeIds(Status.CONNECTED);
                            if (!connectedNodeIds.isEmpty()) {
                                // get first connected node ID
                                final NodeIdentifier connectedNodeId = connectedNodeIds.iterator().next();
                                if (assignPrimaryRole(connectedNodeId)) {
                                    try {
                                        setPrimaryNodeId(connectedNodeId);
                                        exitSafeMode = true;
                                    } catch (final DaoException de) {
                                        final String message = String.format("Failed to persist primary node ID '%s' in cluster dataflow.", connectedNodeId);
                                        logger.warn(message);
                                        addBulletin(connectedNodeId, Severity.WARNING, message);
                                        revokePrimaryRole(connectedNodeId);
                                    }
                                }
                            }
                        }

                        if (!isInSafeMode()) {
                            // a primary node has been selected outside of this thread
                            exitSafeMode = true;
                            logger.info("Exiting safe mode because " + primaryNodeId + " has been assigned the primary role.");
                            break;
                        }
                    } finally {
                        writeLock.unlock("executeSafeModeTask");
                    }

                    if (!exitSafeMode) {
                        // sleep for a bit
                        try {
                            Thread.sleep(1000);
                        } catch (final InterruptedException ie) {
                            return;
                        }
                    }

                }
            }
        }).start();
    }

    /**
     * This timer task simply processes any pending heartbeats. This timer task
     * is not strictly needed, as HeartbeatMonitoringTimerTask will do this.
     * However, this task is scheduled much more frequently and by processing
     * the heartbeats more frequently, the stats that we report have less of a
     * delay.
     */
    private class ProcessPendingHeartbeatsTask extends TimerTask {

        @Override
        public void run() {
            writeLock.lock();
            try {
                processPendingHeartbeats();
            } finally {
                writeLock.unlock("Process Pending Heartbeats Task");
            }
        }
    }

    /**
     * A timer task to detect nodes that have not sent a heartbeat in a while.
     * The "problem" nodes are marked as disconnected due to lack of heartbeat
     * by the task. No disconnection request is sent to the node. This is
     * because either the node is not functioning in which case sending the
     * request is futile or the node is running a bit slow. In the latter case,
     * we'll wait for the next heartbeat and send a reconnection request when we
     * process the heartbeat in the heartbeatHandler() method.
     */
    private class HeartbeatMonitoringTimerTask extends TimerTask {

        @Override
        public void run() {
            // keep track of any status changes
            boolean statusChanged = false;

            writeLock.lock();
            try {
                // process all of the heartbeats before we decided to kick anyone out of the cluster.
                logger.debug("Processing pending heartbeats...");
                processPendingHeartbeats();

                logger.debug("Executing heartbeat monitoring");

                // check for any nodes that have not heartbeated in a long time
                for (final Node node : getRawNodes(Status.CONNECTED)) {
                    // return prematurely if we were interrupted
                    if (Thread.currentThread().isInterrupted()) {
                        return;
                    }

                    // check if we received a recent heartbeat, changing status to disconnected if necessary
                    final long lastHeardTimestamp = node.getHeartbeat().getCreatedTimestamp();
                    final int heartbeatGapSeconds = (int) (new Date().getTime() - lastHeardTimestamp) / 1000;
                    if (heartbeatGapSeconds > getMaxHeartbeatGapSeconds()) {
                        node.setHeartbeatDisconnection();
                        addEvent(node.getNodeId(), "Node disconnected due to lack of heartbeat.");
                        addBulletin(node, Severity.WARNING, "Node disconnected due to lack of heartbeat");
                        statusChanged = true;
                    }
                }

                // if a status change occurred, make the necessary updates
                if (statusChanged) {
                    logNodes("Heartbeat Monitoring disconnected node(s)", logger);
                    // notify service of updated node set
                    notifyDataFlowManagementServiceOfNodeStatusChange();
                } else {
                    logNodes("Heartbeat Monitoring determined all nodes are healthy", logger);
                }
            } catch (final Exception ex) {
                logger.warn("Heartbeat monitor experienced exception while monitoring: " + ex, ex);
            } finally {
                writeLock.unlock("HeartbeatMonitoringTimerTask");
            }
        }
    }

    @Override
    public ClusterNodeInformation getNodeInformation() {
        readLock.lock();
        try {
            final Collection<NodeInformation> nodeInfos = new ArrayList<>();
            for (final Node node : getRawNodes(Status.CONNECTED)) {
                final NodeIdentifier id = node.getNodeId();
                final HeartbeatPayload heartbeat = node.getHeartbeatPayload();
                if (heartbeat == null) {
                    continue;
                }

                final Integer siteToSitePort = heartbeat.getSiteToSitePort();
                if (siteToSitePort == null) {
                    continue;
                }
                final int flowFileCount = (int) heartbeat.getTotalFlowFileCount();
                final NodeInformation nodeInfo = new NodeInformation(id.getApiAddress(), siteToSitePort, id.getApiPort(),
                        heartbeat.isSiteToSiteSecure(), flowFileCount);
                nodeInfos.add(nodeInfo);
            }

            final ClusterNodeInformation clusterNodeInfo = new ClusterNodeInformation();
            clusterNodeInfo.setNodeInformation(nodeInfos);
            return clusterNodeInfo;
        } finally {
            readLock.unlock("getNodeInformation");
        }
    }

    @Override
    public BulletinRepository getBulletinRepository() {
        return bulletinRepository;
    }

    @Override
    public ProcessGroupStatus getProcessGroupStatus(final String groupId) {
        final Set<Node> connectedNodes = getNodes(Node.Status.CONNECTED);

        // ensure there are some nodes in the cluster
        if (connectedNodes.isEmpty()) {
            throw new NoConnectedNodesException();
        }

        ProcessGroupStatus mergedProcessGroupStatus = null;
        for (final Node node : connectedNodes) {
            final NodeIdentifier nodeId = node.getNodeId();
            final HeartbeatPayload nodeHeartbeatPayload = node.getHeartbeatPayload();
            if (nodeHeartbeatPayload == null) {
                continue;
            }
            final ProcessGroupStatus nodeRootProcessGroupStatus = nodeHeartbeatPayload.getProcessGroupStatus();
            final ProcessGroupStatus nodeProcessGroupStatus = groupId.equals(ROOT_GROUP_ID_ALIAS) ? nodeRootProcessGroupStatus : getProcessGroupStatus(nodeRootProcessGroupStatus, groupId);
            if (nodeProcessGroupStatus == null) {
                continue;
            }

            if (mergedProcessGroupStatus == null) {
                mergedProcessGroupStatus = nodeProcessGroupStatus.clone();

                // update any  issues with the node label
                if (mergedProcessGroupStatus.getRemoteProcessGroupStatus() != null) {
                    for (final RemoteProcessGroupStatus remoteProcessGroupStatus : mergedProcessGroupStatus.getRemoteProcessGroupStatus()) {
                        final List<String> nodeAuthorizationIssues = remoteProcessGroupStatus.getAuthorizationIssues();
                        if (!nodeAuthorizationIssues.isEmpty()) {
                            for (final ListIterator<String> iter = nodeAuthorizationIssues.listIterator(); iter.hasNext();) {
                                final String Issue = iter.next();
                                iter.set("[" + nodeId.getApiAddress() + ":" + nodeId.getApiPort() + "] -- " + Issue);
                            }
                            remoteProcessGroupStatus.setAuthorizationIssues(nodeAuthorizationIssues);
                        }
                    }
                }
            } else {
                final ProcessGroupStatus nodeClone = nodeProcessGroupStatus.clone();
                for (final RemoteProcessGroupStatus remoteProcessGroupStatus : nodeClone.getRemoteProcessGroupStatus()) {
                    final List<String> nodeAuthorizationIssues = remoteProcessGroupStatus.getAuthorizationIssues();
                    if (!nodeAuthorizationIssues.isEmpty()) {
                        for (final ListIterator<String> iter = nodeAuthorizationIssues.listIterator(); iter.hasNext();) {
                            final String Issue = iter.next();
                            iter.set("[" + nodeId.getApiAddress() + ":" + nodeId.getApiPort() + "] -- " + Issue);
                        }
                        remoteProcessGroupStatus.setAuthorizationIssues(nodeAuthorizationIssues);
                    }
                }

                ProcessGroupStatus.merge(mergedProcessGroupStatus, nodeClone);
            }
        }

        return mergedProcessGroupStatus;
    }

    private ProcessGroupStatus getProcessGroupStatus(final ProcessGroupStatus parent, final String groupId) {
        if (parent.getId().equals(groupId)) {
            return parent;
        }

        for (final ProcessGroupStatus child : parent.getProcessGroupStatus()) {
            final ProcessGroupStatus matching = getProcessGroupStatus(child, groupId);
            if (matching != null) {
                return matching;
            }
        }

        return null;
    }

    @Override
    public SystemDiagnostics getSystemDiagnostics() {
        final Set<Node> connectedNodes = getNodes(Node.Status.CONNECTED);

        // ensure there are some nodes...
        if (connectedNodes.isEmpty()) {
            throw new NoConnectedNodesException();
        }

        SystemDiagnostics clusterDiagnostics = null;
        for (final Node node : connectedNodes) {
            final HeartbeatPayload nodeHeartbeatPayload = node.getHeartbeatPayload();
            if (nodeHeartbeatPayload == null) {
                continue;
            }
            final SystemDiagnostics nodeDiagnostics = nodeHeartbeatPayload.getSystemDiagnostics();
            if (nodeDiagnostics == null) {
                continue;
            }

            if (clusterDiagnostics == null) {
                clusterDiagnostics = nodeDiagnostics.clone();
            } else {
                merge(clusterDiagnostics, nodeDiagnostics);
            }
        }

        return clusterDiagnostics;
    }

    private void merge(final SystemDiagnostics target, final SystemDiagnostics sd) {

        // threads
        target.setDaemonThreads(target.getDaemonThreads() + sd.getDaemonThreads());
        target.setTotalThreads(target.getTotalThreads() + sd.getTotalThreads());

        // heap
        target.setTotalHeap(target.getTotalHeap() + sd.getTotalHeap());
        target.setUsedHeap(target.getUsedHeap() + sd.getUsedHeap());
        target.setMaxHeap(target.getMaxHeap() + sd.getMaxHeap());

        // non heap
        target.setTotalNonHeap(target.getTotalNonHeap() + sd.getTotalNonHeap());
        target.setUsedNonHeap(target.getUsedNonHeap() + sd.getUsedNonHeap());
        target.setMaxNonHeap(target.getMaxNonHeap() + sd.getMaxNonHeap());

        // processors
        target.setAvailableProcessors(target.getAvailableProcessors() + sd.getAvailableProcessors());

        // load
        if (sd.getProcessorLoadAverage() != null) {
            if (target.getProcessorLoadAverage() != null) {
                target.setProcessorLoadAverage(target.getProcessorLoadAverage() + sd.getProcessorLoadAverage());
            } else {
                target.setProcessorLoadAverage(sd.getProcessorLoadAverage());
            }
        }

        // db disk usage
        merge(target.getFlowFileRepositoryStorageUsage(), sd.getFlowFileRepositoryStorageUsage());

        // repo disk usage
        final Map<String, StorageUsage> targetContentRepoMap;
        if (target.getContentRepositoryStorageUsage() == null) {
            targetContentRepoMap = new LinkedHashMap<>();
            target.setContentRepositoryStorageUsage(targetContentRepoMap);
        } else {
            targetContentRepoMap = target.getContentRepositoryStorageUsage();
        }
        if (sd.getContentRepositoryStorageUsage() != null) {
            for (final Map.Entry<String, StorageUsage> sdEntry : sd.getContentRepositoryStorageUsage().entrySet()) {
                final StorageUsage mergedDiskUsage = targetContentRepoMap.get(sdEntry.getKey());
                if (mergedDiskUsage == null) {
                    targetContentRepoMap.put(sdEntry.getKey(), sdEntry.getValue());
                } else {
                    merge(mergedDiskUsage, sdEntry.getValue());
                }
            }
        }

        // garbage collection
        final Map<String, GarbageCollection> targetGarbageCollection;
        if (target.getGarbageCollection() == null) {
            targetGarbageCollection = new LinkedHashMap<>();
            target.setGarbageCollection(targetGarbageCollection);
        } else {
            targetGarbageCollection = target.getGarbageCollection();
        }
        if (sd.getGarbageCollection() != null) {
            for (final Map.Entry<String, GarbageCollection> gcEntry : sd.getGarbageCollection().entrySet()) {
                final GarbageCollection mergedGarbageCollection = targetGarbageCollection.get(gcEntry.getKey());
                if (mergedGarbageCollection == null) {
                    targetGarbageCollection.put(gcEntry.getKey(), gcEntry.getValue().clone());
                } else {
                    merge(mergedGarbageCollection, gcEntry.getValue());
                }
            }
        }
    }

    private void merge(final StorageUsage target, final StorageUsage du) {
        target.setFreeSpace(target.getFreeSpace() + du.getFreeSpace());
        target.setTotalSpace(target.getTotalSpace() + du.getTotalSpace());
    }

    private void merge(final GarbageCollection target, final GarbageCollection gc) {
        target.setCollectionCount(target.getCollectionCount() + gc.getCollectionCount());
        target.setCollectionTime(target.getCollectionTime() + gc.getCollectionTime());
    }

    public static Date normalizeStatusSnapshotDate(final Date toNormalize, final long numMillis) {
        final long time = toNormalize.getTime();
        return new Date(time - (time % numMillis));
    }

    private NodeDTO createNodeDTO(final Node node) {
        final NodeDTO nodeDto = new NodeDTO();
        final NodeIdentifier nodeId = node.getNodeId();
        nodeDto.setNodeId(nodeId.getId());
        nodeDto.setAddress(nodeId.getApiAddress());
        nodeDto.setApiPort(nodeId.getApiPort());
        nodeDto.setStatus(node.getStatus().name());
        nodeDto.setPrimary(node.equals(getPrimaryNode()));
        final Date connectionRequested = new Date(node.getConnectionRequestedTimestamp());
        nodeDto.setConnectionRequested(connectionRequested);

        return nodeDto;
    }

    private List<StatusSnapshotDTO> aggregate(Map<Date, List<StatusSnapshot>> snapshotsToAggregate) {
        // Aggregate the snapshots
        final List<StatusSnapshotDTO> aggregatedSnapshotDtos = new ArrayList<>();
        for (final Map.Entry<Date, List<StatusSnapshot>> entry : snapshotsToAggregate.entrySet()) {
            final StatusSnapshotDTO dto = new StatusSnapshotDTO();
            dto.setTimestamp(entry.getKey());

            final List<StatusSnapshot> snapshots = entry.getValue();
            final StatusSnapshot reducedSnapshot = snapshots.get(0).getValueReducer().reduce(snapshots);
            dto.setStatusMetrics(StatusHistoryUtil.createStatusSnapshotDto(reducedSnapshot).getStatusMetrics());

            aggregatedSnapshotDtos.add(dto);
        }

        return aggregatedSnapshotDtos;
    }

    public ClusterStatusHistoryDTO getProcessorStatusHistory(final String processorId) {
        return getProcessorStatusHistory(processorId, null, null, Integer.MAX_VALUE);
    }

    public ClusterStatusHistoryDTO getProcessorStatusHistory(final String processorId, final Date startDate, final Date endDate, final int preferredDataPoints) {
        final List<NodeStatusHistoryDTO> nodeHistories = new ArrayList<>();

        StatusHistoryDTO lastStatusHistory = null;
        Set<MetricDescriptor<?>> processorDescriptors = new LinkedHashSet<>();
        Map<Date, List<StatusSnapshot>> snapshotsToAggregate = new TreeMap<>();

        for (final Node node : getRawNodes()) {
            final ComponentStatusRepository statusRepository = componentMetricsRepositoryMap.get(node.getNodeId());
            if (statusRepository == null) {
                continue;
            }

            final StatusHistory statusHistory = statusRepository.getProcessorStatusHistory(processorId, startDate, endDate, preferredDataPoints);
            if (statusHistory == null) {
                continue;
            }

            processorDescriptors.addAll(statusRepository.getProcessorMetricDescriptors());

            // record the status history (last) to get the component details for use later
            final StatusHistoryDTO statusHistoryDto = createStatusHistoryDto(statusHistory);
            lastStatusHistory = statusHistoryDto;

            final NodeStatusHistoryDTO nodeHistory = new NodeStatusHistoryDTO();
            nodeHistory.setStatusHistory(statusHistoryDto);
            nodeHistory.setNode(createNodeDTO(node));
            nodeHistories.add(nodeHistory);

            // collect all of the snapshots to aggregate
            for (final StatusSnapshot snapshot : statusHistory.getStatusSnapshots()) {
                final Date normalizedDate = normalizeStatusSnapshotDate(snapshot.getTimestamp(), componentStatusSnapshotMillis);
                List<StatusSnapshot> snapshots = snapshotsToAggregate.get(normalizedDate);
                if (snapshots == null) {
                    snapshots = new ArrayList<>();
                    snapshotsToAggregate.put(normalizedDate, snapshots);
                }
                snapshots.add(snapshot);
            }
        }

        // Aggregate the snapshots
        final List<StatusSnapshotDTO> aggregatedSnapshotDtos = aggregate(snapshotsToAggregate);

        // get the details for this component from the last status history
        final LinkedHashMap<String, String> clusterStatusHistoryDetails = new LinkedHashMap<>();
        clusterStatusHistoryDetails.putAll(lastStatusHistory.getDetails());

        final StatusHistoryDTO clusterStatusHistory = new StatusHistoryDTO();
        clusterStatusHistory.setGenerated(new Date());
        clusterStatusHistory.setFieldDescriptors(StatusHistoryUtil.createFieldDescriptorDtos(processorDescriptors));
        clusterStatusHistory.setDetails(clusterStatusHistoryDetails);
        clusterStatusHistory.setStatusSnapshots(aggregatedSnapshotDtos);

        final ClusterStatusHistoryDTO history = new ClusterStatusHistoryDTO();
        history.setGenerated(new Date());
        history.setNodeStatusHistory(nodeHistories);
        history.setClusterStatusHistory(clusterStatusHistory);
        return history;
    }

    public StatusHistoryDTO createStatusHistoryDto(final StatusHistory statusHistory) {
        final StatusHistoryDTO dto = new StatusHistoryDTO();

        dto.setDetails(new LinkedHashMap<>(statusHistory.getComponentDetails()));
        dto.setFieldDescriptors(StatusHistoryUtil.createFieldDescriptorDtos(statusHistory));
        dto.setGenerated(statusHistory.getDateGenerated());

        final List<StatusSnapshotDTO> statusSnapshots = new ArrayList<>();
        for (final StatusSnapshot statusSnapshot : statusHistory.getStatusSnapshots()) {
            statusSnapshots.add(StatusHistoryUtil.createStatusSnapshotDto(statusSnapshot));
        }
        dto.setStatusSnapshots(statusSnapshots);

        return dto;
    }

    public ClusterStatusHistoryDTO getConnectionStatusHistory(final String connectionId) {
        return getConnectionStatusHistory(connectionId, null, null, Integer.MAX_VALUE);
    }

    public ClusterStatusHistoryDTO getConnectionStatusHistory(final String connectionId, final Date startDate, final Date endDate, final int preferredDataPoints) {
        final List<NodeStatusHistoryDTO> nodeHistories = new ArrayList<>();

        StatusHistoryDTO lastStatusHistory = null;
        Set<MetricDescriptor<?>> connectionDescriptors = new LinkedHashSet<>();
        Map<Date, List<StatusSnapshot>> snapshotsToAggregate = new TreeMap<>();

        for (final Node node : getRawNodes()) {
            final ComponentStatusRepository statusRepository = componentMetricsRepositoryMap.get(node.getNodeId());
            if (statusRepository == null) {
                continue;
            }

            final StatusHistory statusHistory = statusRepository.getConnectionStatusHistory(connectionId, startDate, endDate, preferredDataPoints);
            if (statusHistory == null) {
                continue;
            }

            final StatusHistoryDTO statusHistoryDto = createStatusHistoryDto(statusHistory);
            // record the status history (last) to get the componet details for use later
            lastStatusHistory = statusHistoryDto;
            connectionDescriptors.addAll(statusRepository.getConnectionMetricDescriptors());

            final NodeStatusHistoryDTO nodeHistory = new NodeStatusHistoryDTO();
            nodeHistory.setStatusHistory(statusHistoryDto);
            nodeHistory.setNode(createNodeDTO(node));
            nodeHistories.add(nodeHistory);

            // collect all of the snapshots to aggregate
            for (final StatusSnapshot snapshot : statusHistory.getStatusSnapshots()) {
                final Date normalizedDate = normalizeStatusSnapshotDate(snapshot.getTimestamp(), componentStatusSnapshotMillis);
                List<StatusSnapshot> snapshots = snapshotsToAggregate.get(normalizedDate);
                if (snapshots == null) {
                    snapshots = new ArrayList<>();
                    snapshotsToAggregate.put(normalizedDate, snapshots);
                }
                snapshots.add(snapshot);
            }
        }

        // Aggregate the snapshots
        final List<StatusSnapshotDTO> aggregatedSnapshotDtos = aggregate(snapshotsToAggregate);

        // get the details for this component from the last status history
        final LinkedHashMap<String, String> clusterStatusHistoryDetails = new LinkedHashMap<>();
        clusterStatusHistoryDetails.putAll(lastStatusHistory.getDetails());

        final StatusHistoryDTO clusterStatusHistory = new StatusHistoryDTO();
        clusterStatusHistory.setGenerated(new Date());
        clusterStatusHistory.setFieldDescriptors(StatusHistoryUtil.createFieldDescriptorDtos(connectionDescriptors));
        clusterStatusHistory.setDetails(clusterStatusHistoryDetails);
        clusterStatusHistory.setStatusSnapshots(aggregatedSnapshotDtos);

        final ClusterStatusHistoryDTO history = new ClusterStatusHistoryDTO();
        history.setGenerated(new Date());
        history.setNodeStatusHistory(nodeHistories);
        history.setClusterStatusHistory(clusterStatusHistory);
        return history;
    }

    public ClusterStatusHistoryDTO getProcessGroupStatusHistory(final String processGroupId) {
        return getProcessGroupStatusHistory(processGroupId, null, null, Integer.MAX_VALUE);
    }

    public ClusterStatusHistoryDTO getProcessGroupStatusHistory(final String processGroupId, final Date startDate, final Date endDate, final int preferredDataPoints) {
        final List<NodeStatusHistoryDTO> nodeHistories = new ArrayList<>();

        StatusHistoryDTO lastStatusHistory = null;
        Set<MetricDescriptor<?>> processGroupDescriptors = new LinkedHashSet<>();
        Map<Date, List<StatusSnapshot>> snapshotsToAggregate = new TreeMap<>();

        for (final Node node : getRawNodes()) {
            final ComponentStatusRepository statusRepository = componentMetricsRepositoryMap.get(node.getNodeId());
            if (statusRepository == null) {
                continue;
            }

            final StatusHistory statusHistory = statusRepository.getProcessGroupStatusHistory(processGroupId, startDate, endDate, preferredDataPoints);
            if (statusHistory == null) {
                continue;
            }

            final StatusHistoryDTO statusHistoryDto = createStatusHistoryDto(statusHistory);
            // record the status history (last) to get the componet details for use later
            lastStatusHistory = statusHistoryDto;
            processGroupDescriptors.addAll(statusRepository.getProcessGroupMetricDescriptors());

            final NodeStatusHistoryDTO nodeHistory = new NodeStatusHistoryDTO();
            nodeHistory.setStatusHistory(statusHistoryDto);
            nodeHistory.setNode(createNodeDTO(node));
            nodeHistories.add(nodeHistory);

            // collect all of the snapshots to aggregate
            for (final StatusSnapshot snapshot : statusHistory.getStatusSnapshots()) {
                final Date normalizedDate = normalizeStatusSnapshotDate(snapshot.getTimestamp(), componentStatusSnapshotMillis);
                List<StatusSnapshot> snapshots = snapshotsToAggregate.get(normalizedDate);
                if (snapshots == null) {
                    snapshots = new ArrayList<>();
                    snapshotsToAggregate.put(normalizedDate, snapshots);
                }
                snapshots.add(snapshot);
            }
        }

        // Aggregate the snapshots
        final List<StatusSnapshotDTO> aggregatedSnapshotDtos = aggregate(snapshotsToAggregate);

        // get the details for this component from the last status history
        final LinkedHashMap<String, String> clusterStatusHistoryDetails = new LinkedHashMap<>();
        clusterStatusHistoryDetails.putAll(lastStatusHistory.getDetails());

        final StatusHistoryDTO clusterStatusHistory = new StatusHistoryDTO();
        clusterStatusHistory.setGenerated(new Date());
        clusterStatusHistory.setDetails(clusterStatusHistoryDetails);
        clusterStatusHistory.setFieldDescriptors(StatusHistoryUtil.createFieldDescriptorDtos(processGroupDescriptors));
        clusterStatusHistory.setStatusSnapshots(aggregatedSnapshotDtos);

        final ClusterStatusHistoryDTO history = new ClusterStatusHistoryDTO();
        history.setGenerated(new Date());
        history.setNodeStatusHistory(nodeHistories);
        history.setClusterStatusHistory(clusterStatusHistory);
        return history;
    }

    public ClusterStatusHistoryDTO getRemoteProcessGroupStatusHistory(final String remoteGroupId) {
        return getRemoteProcessGroupStatusHistory(remoteGroupId, null, null, Integer.MAX_VALUE);
    }

    public ClusterStatusHistoryDTO getRemoteProcessGroupStatusHistory(final String remoteGroupId, final Date startDate, final Date endDate, final int preferredDataPoints) {
        final List<NodeStatusHistoryDTO> nodeHistories = new ArrayList<>();

        StatusHistoryDTO lastStatusHistory = null;
        Set<MetricDescriptor<?>> remoteProcessGroupDescriptors = new LinkedHashSet<>();
        Map<Date, List<StatusSnapshot>> snapshotsToAggregate = new TreeMap<>();

        for (final Node node : getRawNodes()) {
            final ComponentStatusRepository statusRepository = componentMetricsRepositoryMap.get(node.getNodeId());
            if (statusRepository == null) {
                continue;
            }

            final StatusHistory statusHistory = statusRepository.getRemoteProcessGroupStatusHistory(remoteGroupId, startDate, endDate, preferredDataPoints);
            if (statusHistory == null) {
                continue;
            }

            final StatusHistoryDTO statusHistoryDto = createStatusHistoryDto(statusHistory);
            // record the status history (last) to get the componet details for use later
            lastStatusHistory = statusHistoryDto;
            remoteProcessGroupDescriptors.addAll(statusRepository.getRemoteProcessGroupMetricDescriptors());

            final NodeStatusHistoryDTO nodeHistory = new NodeStatusHistoryDTO();
            nodeHistory.setStatusHistory(statusHistoryDto);
            nodeHistory.setNode(createNodeDTO(node));
            nodeHistories.add(nodeHistory);

            // collect all of the snapshots to aggregate
            for (final StatusSnapshot snapshot : statusHistory.getStatusSnapshots()) {
                final Date normalizedDate = normalizeStatusSnapshotDate(snapshot.getTimestamp(), componentStatusSnapshotMillis);
                List<StatusSnapshot> snapshots = snapshotsToAggregate.get(normalizedDate);
                if (snapshots == null) {
                    snapshots = new ArrayList<>();
                    snapshotsToAggregate.put(normalizedDate, snapshots);
                }
                snapshots.add(snapshot);
            }
        }

        // Aggregate the snapshots
        final List<StatusSnapshotDTO> aggregatedSnapshotDtos = aggregate(snapshotsToAggregate);

        // get the details for this component from the last status history
        final LinkedHashMap<String, String> clusterStatusHistoryDetails = new LinkedHashMap<>();
        clusterStatusHistoryDetails.putAll(lastStatusHistory.getDetails());

        final StatusHistoryDTO clusterStatusHistory = new StatusHistoryDTO();
        clusterStatusHistory.setGenerated(new Date());
        clusterStatusHistory.setDetails(clusterStatusHistoryDetails);
        clusterStatusHistory.setFieldDescriptors(StatusHistoryUtil.createFieldDescriptorDtos(remoteProcessGroupDescriptors));
        clusterStatusHistory.setStatusSnapshots(aggregatedSnapshotDtos);

        final ClusterStatusHistoryDTO history = new ClusterStatusHistoryDTO();
        history.setGenerated(new Date());
        history.setNodeStatusHistory(nodeHistories);
        history.setClusterStatusHistory(clusterStatusHistory);
        return history;
    }

    private static class ClusterManagerLock {

        private final Lock lock;
        private static final Logger logger = LoggerFactory.getLogger("cluster.lock");
        private long lockTime;
        private final String name;

        public ClusterManagerLock(final Lock lock, final String name) {
            this.lock = lock;
            this.name = name;
        }

        @SuppressWarnings("unused")
        public boolean tryLock() {
            logger.trace("Trying to obtain Cluster Manager Lock: {}", name);
            final boolean success = lock.tryLock();
            if (!success) {
                logger.trace("TryLock failed for Cluster Manager Lock: {}", name);
                return false;
            }
            logger.trace("TryLock successful");
            return true;
        }

        public boolean tryLock(final long timeout, final TimeUnit timeUnit) {
            logger.trace("Trying to obtain Cluster Manager Lock {} with a timeout of {} {}", name, timeout, timeUnit);
            final boolean success;
            try {
                success = lock.tryLock(timeout, timeUnit);
            } catch (final InterruptedException ie) {
                return false;
            }

            if (!success) {
                logger.trace("TryLock failed for Cluster Manager Lock {} with a timeout of {} {}", name, timeout, timeUnit);
                return false;
            }
            logger.trace("TryLock successful");
            return true;
        }

        public void lock() {
            logger.trace("Obtaining Cluster Manager Lock {}", name);
            lock.lock();
            lockTime = System.nanoTime();
            logger.trace("Obtained Cluster Manager Lock {}", name);
        }

        public void unlock(final String task) {
            logger.trace("Releasing Cluster Manager Lock {}", name);
            final long nanosLocked = System.nanoTime() - lockTime;
            lock.unlock();
            logger.trace("Released Cluster Manager Lock {}", name);

            final long millisLocked = TimeUnit.MILLISECONDS.convert(nanosLocked, TimeUnit.NANOSECONDS);
            if (millisLocked > 100L) {
                logger.debug("Cluster Manager Lock {} held for {} milliseconds for task: {}", name, millisLocked, task);
            }
        }
    }

    @Override
    public Set<String> getControllerServiceIdentifiers(final Class<? extends ControllerService> serviceType) {
        return controllerServiceProvider.getControllerServiceIdentifiers(serviceType);
    }
}<|MERGE_RESOLUTION|>--- conflicted
+++ resolved
@@ -1425,8 +1425,6 @@
         controllerServiceProvider.verifyCanScheduleReferencingComponents(serviceNode);
     }
     
-<<<<<<< HEAD
-=======
     @Override
     public void verifyCanDisableReferencingServices(final ControllerServiceNode serviceNode) {
         controllerServiceProvider.verifyCanDisableReferencingServices(serviceNode);
@@ -1436,7 +1434,6 @@
     public void verifyCanStopReferencingComponents(final ControllerServiceNode serviceNode) {
         controllerServiceProvider.verifyCanStopReferencingComponents(serviceNode);
     }
->>>>>>> d122a836
     
     private byte[] serialize(final Document doc) throws TransformerException {
     	final ByteArrayOutputStream baos = new ByteArrayOutputStream();
